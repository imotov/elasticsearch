/*
 * Licensed to Elasticsearch under one or more contributor
 * license agreements. See the NOTICE file distributed with
 * this work for additional information regarding copyright
 * ownership. Elasticsearch licenses this file to you under
 * the Apache License, Version 2.0 (the "License"); you may
 * not use this file except in compliance with the License.
 * You may obtain a copy of the License at
 *
 *    http://www.apache.org/licenses/LICENSE-2.0
 *
 * Unless required by applicable law or agreed to in writing,
 * software distributed under the License is distributed on an
 * "AS IS" BASIS, WITHOUT WARRANTIES OR CONDITIONS OF ANY
 * KIND, either express or implied.  See the License for the
 * specific language governing permissions and limitations
 * under the License.
 */

package org.elasticsearch.index;

import org.apache.lucene.util.Accountable;
import org.apache.lucene.util.IOUtils;
import org.elasticsearch.ElasticsearchException;
import org.elasticsearch.cluster.metadata.IndexMetaData;
import org.elasticsearch.cluster.routing.ShardRouting;
import org.elasticsearch.common.Nullable;
import org.elasticsearch.common.inject.Inject;
import org.elasticsearch.common.settings.Settings;
import org.elasticsearch.env.NodeEnvironment;
import org.elasticsearch.env.ShardLock;
import org.elasticsearch.index.aliases.IndexAliasesService;
import org.elasticsearch.index.analysis.AnalysisService;
import org.elasticsearch.index.cache.IndexCache;
import org.elasticsearch.index.cache.bitset.BitsetFilterCache;
import org.elasticsearch.index.fielddata.FieldDataType;
import org.elasticsearch.index.fielddata.IndexFieldDataCache;
import org.elasticsearch.index.fielddata.IndexFieldDataService;
import org.elasticsearch.index.mapper.MappedFieldType;
import org.elasticsearch.index.mapper.MapperService;
import org.elasticsearch.index.query.IndexQueryParserService;
import org.elasticsearch.index.settings.IndexSettings;
import org.elasticsearch.index.settings.IndexSettingsService;
import org.elasticsearch.index.shard.*;
import org.elasticsearch.index.similarity.SimilarityService;
import org.elasticsearch.index.store.IndexStore;
import org.elasticsearch.index.store.Store;
import org.elasticsearch.indices.IndicesService;
import org.elasticsearch.indices.InternalIndicesLifecycle;

import java.io.Closeable;
import java.io.IOException;
import java.nio.file.Path;
import java.util.HashMap;
import java.util.Iterator;
import java.util.Map;
import java.util.Set;
import java.util.concurrent.TimeUnit;
import java.util.concurrent.atomic.AtomicBoolean;

import static java.util.Collections.emptyMap;
import static java.util.Collections.unmodifiableMap;
import static org.elasticsearch.common.collect.MapBuilder.newMapBuilder;

/**
 *
 */
public class IndexService extends AbstractIndexComponent implements IndexComponent, Iterable<IndexShard> {

    private final Settings indexSettings;
    private final InternalIndicesLifecycle indicesLifecycle;
    private final AnalysisService analysisService;
    private final IndexFieldDataService indexFieldData;
    private final BitsetFilterCache bitsetFilterCache;
    private final IndexSettingsService settingsService;
    private final NodeEnvironment nodeEnv;
    private final IndicesService indicesServices;
<<<<<<< HEAD

    private volatile Map<Integer, IndexShardInjectorPair> shards = emptyMap();

    private static class IndexShardInjectorPair {
        private final IndexShard indexShard;
        private final Injector injector;

        public IndexShardInjectorPair(IndexShard indexShard, Injector injector) {
            this.indexShard = indexShard;
            this.injector = injector;
        }

        public IndexShard getIndexShard() {
            return indexShard;
        }

        public Injector getInjector() {
            return injector;
        }
    }

=======
    private final IndexServicesProvider indexServicesProvider;
    private final IndexStore indexStore;
    private volatile ImmutableMap<Integer, IndexShard> shards = ImmutableMap.of();
>>>>>>> 3ab39385
    private final AtomicBoolean closed = new AtomicBoolean(false);
    private final AtomicBoolean deleted = new AtomicBoolean(false);

    @Inject
    public IndexService(Index index, @IndexSettings Settings indexSettings, NodeEnvironment nodeEnv,
                        AnalysisService analysisService,
                        IndexSettingsService settingsService,
                        IndexFieldDataService indexFieldData,
                        BitsetFilterCache bitSetFilterCache,
                        IndicesService indicesServices,
                        IndexServicesProvider indexServicesProvider,
                        IndexStore indexStore) {
        super(index, indexSettings);
        this.indexSettings = indexSettings;
        this.analysisService = analysisService;
        this.indexFieldData = indexFieldData;
        this.settingsService = settingsService;
        this.bitsetFilterCache = bitSetFilterCache;
        this.indicesServices = indicesServices;
        this.indicesLifecycle = (InternalIndicesLifecycle) indexServicesProvider.getIndicesLifecycle();
        this.nodeEnv = nodeEnv;
        this.indexServicesProvider = indexServicesProvider;
        this.indexStore = indexStore;
        indexFieldData.setListener(new FieldDataCacheListener(this));
        bitSetFilterCache.setListener(new BitsetCacheListener(this));
    }

    public int numberOfShards() {
        return shards.size();
    }

    public InternalIndicesLifecycle indicesLifecycle() {
        return this.indicesLifecycle;
    }

    @Override
    public Iterator<IndexShard> iterator() {
        return shards.values().iterator();
    }

    public boolean hasShard(int shardId) {
        return shards.containsKey(shardId);
    }

    /**
     * Return the shard with the provided id, or null if there is no such shard.
     */
    @Nullable
    public IndexShard getShardOrNull(int shardId) {
         return shards.get(shardId);
    }

    /**
     * Return the shard with the provided id, or throw an exception if it doesn't exist.
     */
    public IndexShard getShard(int shardId) {
        IndexShard indexShard = getShardOrNull(shardId);
        if (indexShard == null) {
            throw new ShardNotFoundException(new ShardId(index, shardId));
        }
        return indexShard;
    }

    public Set<Integer> shardIds() {
        return shards.keySet();
    }

    public IndexSettingsService settingsService() {
        return this.settingsService;
    }

    public IndexCache cache() {
        return indexServicesProvider.getIndexCache();
    }

    public IndexFieldDataService fieldData() {
        return indexFieldData;
    }

    public BitsetFilterCache bitsetFilterCache() {
        return bitsetFilterCache;
    }

    public AnalysisService analysisService() {
        return this.analysisService;
    }

    public MapperService mapperService() {
        return indexServicesProvider.getMapperService();
    }

    public IndexQueryParserService queryParserService() {
        return indexServicesProvider.getQueryParserService();
    }

    public SimilarityService similarityService() {
        return indexServicesProvider.getSimilarityService();
    }

    public IndexAliasesService aliasesService() {
        return indexServicesProvider.getIndexAliasesService();
    }

    public synchronized void close(final String reason, boolean delete) {
        if (closed.compareAndSet(false, true)) {
            deleted.compareAndSet(false, delete);
            final Set<Integer> shardIds = shardIds();
            for (final int shardId : shardIds) {
                try {
                    removeShard(shardId, reason);
                } catch (Throwable t) {
                    logger.warn("failed to close shard", t);
                }
            }
        }
    }


    public String indexUUID() {
        return indexSettings.get(IndexMetaData.SETTING_INDEX_UUID, IndexMetaData.INDEX_UUID_NA_VALUE);
    }

    // NOTE: O(numShards) cost, but numShards should be smallish?
    private long getAvgShardSizeInBytes() throws IOException {
        long sum = 0;
        int count = 0;
        for(IndexShard indexShard : this) {
            sum += indexShard.store().stats().sizeInBytes();
            count++;
        }
        if (count == 0) {
            return -1L;
        } else {
            return sum / count;
        }
    }

    public synchronized IndexShard createShard(int sShardId, ShardRouting routing) {
        final boolean primary = routing.primary();
        /*
         * TODO: we execute this in parallel but it's a synced method. Yet, we might
         * be able to serialize the execution via the cluster state in the future. for now we just
         * keep it synced.
         */
        if (closed.get()) {
            throw new IllegalStateException("Can't create shard [" + index.name() + "][" + sShardId + "], closed");
        }
        if (indexSettings.get("index.translog.type") != null) { // TODO remove?
            throw new IllegalStateException("a custom translog type is no longer supported. got [" + indexSettings.get("index.translog.type") + "]");
        }
        final ShardId shardId = new ShardId(index, sShardId);
        ShardLock lock = null;
        boolean success = false;
        Store store = null;
        IndexShard indexShard = null;
        try {
            lock = nodeEnv.shardLock(shardId, TimeUnit.SECONDS.toMillis(5));
            indicesLifecycle.beforeIndexShardCreated(shardId, indexSettings);
            ShardPath path;
            try {
                path = ShardPath.loadShardPath(logger, nodeEnv, shardId, indexSettings);
            } catch (IllegalStateException ex) {
                logger.warn("{} failed to load shard path, trying to remove leftover", shardId);
                try {
                    ShardPath.deleteLeftoverShardDirectory(logger, nodeEnv, lock, indexSettings);
                    path = ShardPath.loadShardPath(logger, nodeEnv, shardId, indexSettings);
                } catch (Throwable t) {
                    t.addSuppressed(ex);
                    throw t;
                }
            }

            if (path == null) {
                // TODO: we should, instead, hold a "bytes reserved" of how large we anticipate this shard will be, e.g. for a shard
                // that's being relocated/replicated we know how large it will become once it's done copying:
                // Count up how many shards are currently on each data path:
                Map<Path,Integer> dataPathToShardCount = new HashMap<>();
                for(IndexShard shard : this) {
                    Path dataPath = shard.shardPath().getRootStatePath();
                    Integer curCount = dataPathToShardCount.get(dataPath);
                    if (curCount == null) {
                        curCount = 0;
                    }
                    dataPathToShardCount.put(dataPath, curCount+1);
                }
                path = ShardPath.selectNewPathForShard(nodeEnv, shardId, indexSettings, routing.getExpectedShardSize() == ShardRouting.UNAVAILABLE_EXPECTED_SHARD_SIZE ? getAvgShardSizeInBytes() : routing.getExpectedShardSize(),
                                                       dataPathToShardCount);
                logger.debug("{} creating using a new path [{}]", shardId, path);
            } else {
                logger.debug("{} creating using an existing path [{}]", shardId, path);
            }

            if (shards.containsKey(shardId.id())) {
                throw new IndexShardAlreadyExistsException(shardId + " already exists");
            }

            logger.debug("creating shard_id {}", shardId);
            // if we are on a shared FS we only own the shard (ie. we can safely delete it) if we are the primary.
            final boolean canDeleteShardContent = IndexMetaData.isOnSharedFilesystem(indexSettings) == false ||
                    (primary && IndexMetaData.isOnSharedFilesystem(indexSettings));
            store = new Store(shardId, indexSettings, indexStore.newDirectoryService(path), lock, new StoreCloseListener(shardId, canDeleteShardContent, () -> indexServicesProvider.getIndicesQueryCache().onClose(shardId)));
            if (useShadowEngine(primary, indexSettings)) {
                indexShard = new ShadowIndexShard(shardId, indexSettings, path, store, indexServicesProvider);
            } else {
                indexShard = new IndexShard(shardId, indexSettings, path, store, indexServicesProvider);
            }

            indicesLifecycle.indexShardStateChanged(indexShard, null, "shard created");
            indicesLifecycle.afterIndexShardCreated(indexShard);
            settingsService.addListener(indexShard);
            shards = newMapBuilder(shards).put(shardId.id(), indexShard).immutableMap();
            success = true;
            return indexShard;
        } catch (IOException e) {
            ElasticsearchException ex = new ElasticsearchException("failed to create shard", e);
            ex.setShard(shardId);
            throw ex;
        } finally {
            if (success == false) {
                IOUtils.closeWhileHandlingException(lock);
                closeShard("initialization failed", shardId, indexShard, store);
            }
        }
    }

    static boolean useShadowEngine(boolean primary, Settings indexSettings) {
        return primary == false && IndexMetaData.isIndexUsingShadowReplicas(indexSettings);
    }

    public synchronized void removeShard(int shardId, String reason) {
        final ShardId sId = new ShardId(index, shardId);
        final IndexShard indexShard;
        if (shards.containsKey(shardId) == false) {
            return;
        }
        logger.debug("[{}] closing... (reason: [{}])", shardId, reason);
<<<<<<< HEAD
        HashMap<Integer, IndexShardInjectorPair> newShards = new HashMap<>(shards);
        IndexShardInjectorPair indexShardInjectorPair = newShards.remove(shardId);
        indexShard = indexShardInjectorPair.getIndexShard();
        shardInjector = indexShardInjectorPair.getInjector();
        shards = unmodifiableMap(newShards);
        closeShardInjector(reason, sId, shardInjector, indexShard);
=======
        HashMap<Integer, IndexShard> tmpShardsMap = new HashMap<>(shards);
        indexShard = tmpShardsMap.remove(shardId);
        shards = ImmutableMap.copyOf(tmpShardsMap);
        closeShard(reason, sId, indexShard, indexShard.store());
>>>>>>> 3ab39385
        logger.debug("[{}] closed (reason: [{}])", shardId, reason);
    }

    private void closeShard(String reason, ShardId sId, IndexShard indexShard, Store store) {
        final int shardId = sId.id();
        try {
            try {
                indicesLifecycle.beforeIndexShardClosed(sId, indexShard, indexSettings);
            } finally {
                // this logic is tricky, we want to close the engine so we rollback the changes done to it
                // and close the shard so no operations are allowed to it
                if (indexShard != null) {
                    settingsService.removeListener(indexShard);
                    try {
                        final boolean flushEngine = deleted.get() == false && closed.get(); // only flush we are we closed (closed index or shutdown) and if we are not deleted
                        indexShard.close(reason, flushEngine);
                    } catch (Throwable e) {
                        logger.debug("[{}] failed to close index shard", e, shardId);
                        // ignore
                    }
                }
                // call this before we close the store, so we can release resources for it
                indicesLifecycle.afterIndexShardClosed(sId, indexShard, indexSettings);
            }
        } finally {
            try {
                store.close();
            } catch (Throwable e) {
                logger.warn("[{}] failed to close store on shard removal (reason: [{}])", e, shardId, reason);
            }
        }
    }


    private void onShardClose(ShardLock lock, boolean ownsShard) {
        if (deleted.get()) { // we remove that shards content if this index has been deleted
            try {
                if (ownsShard) {
                    try {
                        indicesLifecycle.beforeIndexShardDeleted(lock.getShardId(), indexSettings);
                    } finally {
                        indicesServices.deleteShardStore("delete index", lock, indexSettings);
                        indicesLifecycle.afterIndexShardDeleted(lock.getShardId(), indexSettings);
                    }
                }
            } catch (IOException e) {
                indicesServices.addPendingDelete(lock.getShardId(), indexSettings);
                logger.debug("[{}] failed to delete shard content - scheduled a retry", e, lock.getShardId().id());
            }
        }
    }

    public IndexServicesProvider getIndexServices() {
        return indexServicesProvider;
    }

    private class StoreCloseListener implements Store.OnClose {
        private final ShardId shardId;
        private final boolean ownsShard;
        private final Closeable[] toClose;

        public StoreCloseListener(ShardId shardId, boolean ownsShard, Closeable... toClose) {
            this.shardId = shardId;
            this.ownsShard = ownsShard;
            this.toClose = toClose;
        }

        @Override
        public void handle(ShardLock lock) {
            try {
                assert lock.getShardId().equals(shardId) : "shard id mismatch, expected: " + shardId + " but got: " + lock.getShardId();
                onShardClose(lock, ownsShard);
            } finally {
                try {
                    IOUtils.close(toClose);
                } catch (IOException ex) {
                    logger.debug("failed to close resource", ex);
                }
            }

        }
    }

    public Settings getIndexSettings() {
        return indexSettings;
    }

    private static final class BitsetCacheListener implements BitsetFilterCache.Listener {
        final IndexService indexService;

        private BitsetCacheListener(IndexService indexService) {
            this.indexService = indexService;
        }

        @Override
        public void onCache(ShardId shardId, Accountable accountable) {
            if (shardId != null) {
                final IndexShard shard = indexService.getShardOrNull(shardId.id());
                if (shard != null) {
                    long ramBytesUsed = accountable != null ? accountable.ramBytesUsed() : 0l;
                    shard.shardBitsetFilterCache().onCached(ramBytesUsed);
                }
            }
        }

        @Override
        public void onRemoval(ShardId shardId, Accountable accountable) {
            if (shardId != null) {
                final IndexShard shard = indexService.getShardOrNull(shardId.id());
                if (shard != null) {
                    long ramBytesUsed = accountable != null ? accountable.ramBytesUsed() : 0l;
                    shard.shardBitsetFilterCache().onRemoval(ramBytesUsed);
                }
            }
        }
    }

    private final class FieldDataCacheListener implements IndexFieldDataCache.Listener {
        final IndexService indexService;

        public FieldDataCacheListener(IndexService indexService) {
            this.indexService = indexService;
        }

        @Override
        public void onCache(ShardId shardId, MappedFieldType.Names fieldNames, FieldDataType fieldDataType, Accountable ramUsage) {
            if (shardId != null) {
                final IndexShard shard = indexService.getShardOrNull(shardId.id());
                if (shard != null) {
                    shard.fieldData().onCache(shardId, fieldNames, fieldDataType, ramUsage);
                }
            }
        }

        @Override
        public void onRemoval(ShardId shardId, MappedFieldType.Names fieldNames, FieldDataType fieldDataType, boolean wasEvicted, long sizeInBytes) {
            if (shardId != null) {
                final IndexShard shard = indexService.getShardOrNull(shardId.id());
                if (shard != null) {
                    shard.fieldData().onRemoval(shardId, fieldNames, fieldDataType, wasEvicted, sizeInBytes);
                }
            }
        }
    }
}<|MERGE_RESOLUTION|>--- conflicted
+++ resolved
@@ -41,7 +41,11 @@
 import org.elasticsearch.index.query.IndexQueryParserService;
 import org.elasticsearch.index.settings.IndexSettings;
 import org.elasticsearch.index.settings.IndexSettingsService;
-import org.elasticsearch.index.shard.*;
+import org.elasticsearch.index.shard.IndexShard;
+import org.elasticsearch.index.shard.ShadowIndexShard;
+import org.elasticsearch.index.shard.ShardId;
+import org.elasticsearch.index.shard.ShardNotFoundException;
+import org.elasticsearch.index.shard.ShardPath;
 import org.elasticsearch.index.similarity.SimilarityService;
 import org.elasticsearch.index.store.IndexStore;
 import org.elasticsearch.index.store.Store;
@@ -75,33 +79,9 @@
     private final IndexSettingsService settingsService;
     private final NodeEnvironment nodeEnv;
     private final IndicesService indicesServices;
-<<<<<<< HEAD
-
-    private volatile Map<Integer, IndexShardInjectorPair> shards = emptyMap();
-
-    private static class IndexShardInjectorPair {
-        private final IndexShard indexShard;
-        private final Injector injector;
-
-        public IndexShardInjectorPair(IndexShard indexShard, Injector injector) {
-            this.indexShard = indexShard;
-            this.injector = injector;
-        }
-
-        public IndexShard getIndexShard() {
-            return indexShard;
-        }
-
-        public Injector getInjector() {
-            return injector;
-        }
-    }
-
-=======
     private final IndexServicesProvider indexServicesProvider;
     private final IndexStore indexStore;
-    private volatile ImmutableMap<Integer, IndexShard> shards = ImmutableMap.of();
->>>>>>> 3ab39385
+    private volatile Map<Integer, IndexShard> shards = emptyMap();
     private final AtomicBoolean closed = new AtomicBoolean(false);
     private final AtomicBoolean deleted = new AtomicBoolean(false);
 
@@ -338,19 +318,10 @@
             return;
         }
         logger.debug("[{}] closing... (reason: [{}])", shardId, reason);
-<<<<<<< HEAD
-        HashMap<Integer, IndexShardInjectorPair> newShards = new HashMap<>(shards);
-        IndexShardInjectorPair indexShardInjectorPair = newShards.remove(shardId);
-        indexShard = indexShardInjectorPair.getIndexShard();
-        shardInjector = indexShardInjectorPair.getInjector();
+        HashMap<Integer, IndexShard> newShards = new HashMap<>(shards);
+        indexShard = newShards.remove(shardId);
         shards = unmodifiableMap(newShards);
-        closeShardInjector(reason, sId, shardInjector, indexShard);
-=======
-        HashMap<Integer, IndexShard> tmpShardsMap = new HashMap<>(shards);
-        indexShard = tmpShardsMap.remove(shardId);
-        shards = ImmutableMap.copyOf(tmpShardsMap);
         closeShard(reason, sId, indexShard, indexShard.store());
->>>>>>> 3ab39385
         logger.debug("[{}] closed (reason: [{}])", shardId, reason);
     }
 
