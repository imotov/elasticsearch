/*
 * Licensed to Elasticsearch under one or more contributor
 * license agreements. See the NOTICE file distributed with
 * this work for additional information regarding copyright
 * ownership. Elasticsearch licenses this file to you under
 * the Apache License, Version 2.0 (the "License"); you may
 * not use this file except in compliance with the License.
 * You may obtain a copy of the License at
 *
 *    http://www.apache.org/licenses/LICENSE-2.0
 *
 * Unless required by applicable law or agreed to in writing,
 * software distributed under the License is distributed on an
 * "AS IS" BASIS, WITHOUT WARRANTIES OR CONDITIONS OF ANY
 * KIND, either express or implied.  See the License for the
 * specific language governing permissions and limitations
 * under the License.
 */

package org.elasticsearch.index.engine;

import org.apache.logging.log4j.Logger;
import org.apache.logging.log4j.message.ParameterizedMessage;
import org.apache.lucene.document.Field;
import org.apache.lucene.document.NumericDocValuesField;
import org.apache.lucene.index.DirectoryReader;
import org.apache.lucene.index.IndexCommit;
import org.apache.lucene.index.IndexReader;
import org.apache.lucene.index.IndexWriter;
import org.apache.lucene.index.IndexWriterConfig;
import org.apache.lucene.index.IndexableField;
import org.apache.lucene.index.LeafReader;
import org.apache.lucene.index.LiveIndexWriterConfig;
import org.apache.lucene.index.MergePolicy;
import org.apache.lucene.index.SegmentCommitInfo;
import org.apache.lucene.index.SegmentInfos;
import org.apache.lucene.index.SoftDeletesRetentionMergePolicy;
import org.apache.lucene.index.Term;
import org.apache.lucene.search.IndexSearcher;
import org.apache.lucene.search.ReferenceManager;
import org.apache.lucene.search.SearcherFactory;
import org.apache.lucene.search.SearcherManager;
import org.apache.lucene.search.TermQuery;
import org.apache.lucene.store.AlreadyClosedException;
import org.apache.lucene.store.Directory;
import org.apache.lucene.store.LockObtainFailedException;
import org.apache.lucene.util.BytesRef;
import org.apache.lucene.util.InfoStream;
import org.elasticsearch.Assertions;
import org.elasticsearch.ExceptionsHelper;
import org.elasticsearch.action.index.IndexRequest;
import org.elasticsearch.common.Nullable;
import org.elasticsearch.common.SuppressForbidden;
import org.elasticsearch.common.lease.Releasable;
import org.elasticsearch.common.lease.Releasables;
import org.elasticsearch.common.lucene.LoggerInfoStream;
import org.elasticsearch.common.lucene.Lucene;
import org.elasticsearch.common.lucene.index.ElasticsearchDirectoryReader;
import org.elasticsearch.common.lucene.uid.Versions;
import org.elasticsearch.common.lucene.uid.VersionsAndSeqNoResolver;
import org.elasticsearch.common.lucene.uid.VersionsAndSeqNoResolver.DocIdAndSeqNo;
import org.elasticsearch.common.metrics.CounterMetric;
import org.elasticsearch.common.util.concurrent.AbstractRunnable;
import org.elasticsearch.common.util.concurrent.ReleasableLock;
import org.elasticsearch.core.internal.io.IOUtils;
import org.elasticsearch.index.IndexSettings;
import org.elasticsearch.index.VersionType;
import org.elasticsearch.index.mapper.IdFieldMapper;
import org.elasticsearch.index.mapper.MapperService;
import org.elasticsearch.index.mapper.ParseContext;
import org.elasticsearch.index.mapper.ParsedDocument;
import org.elasticsearch.index.mapper.SeqNoFieldMapper;
import org.elasticsearch.index.mapper.SourceFieldMapper;
import org.elasticsearch.index.merge.MergeStats;
import org.elasticsearch.index.merge.OnGoingMerge;
import org.elasticsearch.index.seqno.LocalCheckpointTracker;
import org.elasticsearch.index.seqno.SeqNoStats;
import org.elasticsearch.index.seqno.SequenceNumbers;
import org.elasticsearch.index.shard.ElasticsearchMergePolicy;
import org.elasticsearch.index.shard.ShardId;
import org.elasticsearch.index.translog.Translog;
import org.elasticsearch.index.translog.TranslogConfig;
import org.elasticsearch.index.translog.TranslogCorruptedException;
import org.elasticsearch.index.translog.TranslogDeletionPolicy;
import org.elasticsearch.index.translog.TranslogStats;
import org.elasticsearch.threadpool.ThreadPool;

import java.io.Closeable;
import java.io.IOException;
import java.util.Arrays;
import java.util.Collection;
import java.util.HashMap;
import java.util.List;
import java.util.Map;
import java.util.Objects;
import java.util.Optional;
import java.util.Set;
import java.util.concurrent.CountDownLatch;
import java.util.concurrent.atomic.AtomicBoolean;
import java.util.concurrent.atomic.AtomicInteger;
import java.util.concurrent.atomic.AtomicLong;
import java.util.concurrent.locks.Lock;
import java.util.concurrent.locks.ReentrantLock;
import java.util.function.BiFunction;
import java.util.function.LongSupplier;
import java.util.stream.Stream;

public class InternalEngine extends Engine {

    /**
     * When we last pruned expired tombstones from versionMap.deletes:
     */
    private volatile long lastDeleteVersionPruneTimeMSec;

    private final Translog translog;
    private final ElasticsearchConcurrentMergeScheduler mergeScheduler;

    private final IndexWriter indexWriter;

    private final ExternalSearcherManager externalSearcherManager;
    private final SearcherManager internalSearcherManager;

    private final Lock flushLock = new ReentrantLock();
    private final ReentrantLock optimizeLock = new ReentrantLock();

    // A uid (in the form of BytesRef) to the version map
    // we use the hashed variant since we iterate over it and check removal and additions on existing keys
    private final LiveVersionMap versionMap = new LiveVersionMap();

    private volatile SegmentInfos lastCommittedSegmentInfos;

    private final IndexThrottle throttle;

    private final LocalCheckpointTracker localCheckpointTracker;

    private final CombinedDeletionPolicy combinedDeletionPolicy;

    // How many callers are currently requesting index throttling.  Currently there are only two situations where we do this: when merges
    // are falling behind and when writing indexing buffer to disk is too slow.  When this is 0, there is no throttling, else we throttling
    // incoming indexing ops to a single thread:
    private final AtomicInteger throttleRequestCount = new AtomicInteger();
    private final AtomicBoolean pendingTranslogRecovery = new AtomicBoolean(false);
    public static final String MAX_UNSAFE_AUTO_ID_TIMESTAMP_COMMIT_ID = "max_unsafe_auto_id_timestamp";
    private final AtomicLong maxUnsafeAutoIdTimestamp = new AtomicLong(-1);
    private final AtomicLong maxSeqNoOfNonAppendOnlyOperations = new AtomicLong(SequenceNumbers.NO_OPS_PERFORMED);
    private final CounterMetric numVersionLookups = new CounterMetric();
    private final CounterMetric numIndexVersionsLookups = new CounterMetric();
    // Lucene operations since this engine was opened - not include operations from existing segments.
    private final CounterMetric numDocDeletes = new CounterMetric();
    private final CounterMetric numDocAppends = new CounterMetric();
    private final CounterMetric numDocUpdates = new CounterMetric();
<<<<<<< HEAD
    private final NumericDocValuesField softDeleteField = Lucene.newSoftDeleteField();
=======
    private final NumericDocValuesField softDeletesField = Lucene.newSoftDeletesField();
>>>>>>> 6dd0aa54
    private final boolean softDeleteEnabled;
    private final SoftDeletesPolicy softDeletesPolicy;
    private final LastRefreshedCheckpointListener lastRefreshedCheckpointListener;

    /**
     * How many bytes we are currently moving to disk, via either IndexWriter.flush or refresh.  IndexingMemoryController polls this
     * across all shards to decide if throttling is necessary because moving bytes to disk is falling behind vs incoming documents
     * being indexed/deleted.
     */
    private final AtomicLong writingBytes = new AtomicLong();
    private final AtomicBoolean trackTranslogLocation = new AtomicBoolean(false);

    @Nullable
    private final String historyUUID;

    public InternalEngine(EngineConfig engineConfig) {
        this(engineConfig, LocalCheckpointTracker::new);
    }

    InternalEngine(
            final EngineConfig engineConfig,
            final BiFunction<Long, Long, LocalCheckpointTracker> localCheckpointTrackerSupplier) {
        super(engineConfig);
        if (engineConfig.isAutoGeneratedIDsOptimizationEnabled() == false) {
            maxUnsafeAutoIdTimestamp.set(Long.MAX_VALUE);
        }
        final TranslogDeletionPolicy translogDeletionPolicy = new TranslogDeletionPolicy(
                engineConfig.getIndexSettings().getTranslogRetentionSize().getBytes(),
                engineConfig.getIndexSettings().getTranslogRetentionAge().getMillis()
        );
        store.incRef();
        IndexWriter writer = null;
        Translog translog = null;
        ExternalSearcherManager externalSearcherManager = null;
        SearcherManager internalSearcherManager = null;
        EngineMergeScheduler scheduler = null;
        boolean success = false;
        try {
            this.lastDeleteVersionPruneTimeMSec = engineConfig.getThreadPool().relativeTimeInMillis();

            mergeScheduler = scheduler = new EngineMergeScheduler(engineConfig.getShardId(), engineConfig.getIndexSettings());
            throttle = new IndexThrottle();
            try {
                translog = openTranslog(engineConfig, translogDeletionPolicy, engineConfig.getGlobalCheckpointSupplier());
                assert translog.getGeneration() != null;
                this.translog = translog;
                this.localCheckpointTracker = createLocalCheckpointTracker(localCheckpointTrackerSupplier);
                this.softDeleteEnabled = engineConfig.getIndexSettings().isSoftDeleteEnabled();
                this.softDeletesPolicy = newSoftDeletesPolicy();
                this.combinedDeletionPolicy =
                    new CombinedDeletionPolicy(logger, translogDeletionPolicy, softDeletesPolicy, translog::getLastSyncedGlobalCheckpoint);
                writer = createWriter();
                bootstrapAppendOnlyInfoFromWriter(writer);
                historyUUID = loadHistoryUUID(writer);
                indexWriter = writer;
            } catch (IOException | TranslogCorruptedException e) {
                throw new EngineCreationFailureException(shardId, "failed to create engine", e);
            } catch (AssertionError e) {
                // IndexWriter throws AssertionError on init, if asserts are enabled, if any files don't exist, but tests that
                // randomly throw FNFE/NSFE can also hit this:
                if (ExceptionsHelper.stackTrace(e).contains("org.apache.lucene.index.IndexWriter.filesExist")) {
                    throw new EngineCreationFailureException(shardId, "failed to create engine", e);
                } else {
                    throw e;
                }
            }
            externalSearcherManager = createSearcherManager(new SearchFactory(logger, isClosed, engineConfig));
            internalSearcherManager = externalSearcherManager.internalSearcherManager;
            this.internalSearcherManager = internalSearcherManager;
            this.externalSearcherManager = externalSearcherManager;
            internalSearcherManager.addListener(versionMap);
            assert pendingTranslogRecovery.get() == false : "translog recovery can't be pending before we set it";
            // don't allow commits until we are done with recovering
            pendingTranslogRecovery.set(true);
            for (ReferenceManager.RefreshListener listener: engineConfig.getExternalRefreshListener()) {
                this.externalSearcherManager.addListener(listener);
            }
            for (ReferenceManager.RefreshListener listener: engineConfig.getInternalRefreshListener()) {
                this.internalSearcherManager.addListener(listener);
            }
            this.lastRefreshedCheckpointListener = new LastRefreshedCheckpointListener(localCheckpointTracker.getCheckpoint());
            this.internalSearcherManager.addListener(lastRefreshedCheckpointListener);
            success = true;
        } finally {
            if (success == false) {
                IOUtils.closeWhileHandlingException(writer, translog, internalSearcherManager, externalSearcherManager, scheduler);
                if (isClosed.get() == false) {
                    // failure we need to dec the store reference
                    store.decRef();
                }
            }
        }
        logger.trace("created new InternalEngine");
    }

    private LocalCheckpointTracker createLocalCheckpointTracker(
        BiFunction<Long, Long, LocalCheckpointTracker> localCheckpointTrackerSupplier) throws IOException {
        final long maxSeqNo;
        final long localCheckpoint;
        final SequenceNumbers.CommitInfo seqNoStats =
            SequenceNumbers.loadSeqNoInfoFromLuceneCommit(store.readLastCommittedSegmentsInfo().userData.entrySet());
        maxSeqNo = seqNoStats.maxSeqNo;
        localCheckpoint = seqNoStats.localCheckpoint;
        logger.trace("recovered maximum sequence number [{}] and local checkpoint [{}]", maxSeqNo, localCheckpoint);
        return localCheckpointTrackerSupplier.apply(maxSeqNo, localCheckpoint);
    }

    private SoftDeletesPolicy newSoftDeletesPolicy() throws IOException {
        final Map<String, String> commitUserData = store.readLastCommittedSegmentsInfo().userData;
        final long lastMinRetainedSeqNo;
        if (commitUserData.containsKey(Engine.MIN_RETAINED_SEQNO)) {
            lastMinRetainedSeqNo = Long.parseLong(commitUserData.get(Engine.MIN_RETAINED_SEQNO));
        } else {
            lastMinRetainedSeqNo = Long.parseLong(commitUserData.get(SequenceNumbers.MAX_SEQ_NO)) + 1;
        }
        return new SoftDeletesPolicy(translog::getLastSyncedGlobalCheckpoint, lastMinRetainedSeqNo,
            engineConfig.getIndexSettings().getSoftDeleteRetentionOperations());
    }

    /**
     * This reference manager delegates all it's refresh calls to another (internal) SearcherManager
     * The main purpose for this is that if we have external refreshes happening we don't issue extra
     * refreshes to clear version map memory etc. this can cause excessive segment creation if heavy indexing
     * is happening and the refresh interval is low (ie. 1 sec)
     *
     * This also prevents segment starvation where an internal reader holds on to old segments literally forever
     * since no indexing is happening and refreshes are only happening to the external reader manager, while with
     * this specialized implementation an external refresh will immediately be reflected on the internal reader
     * and old segments can be released in the same way previous version did this (as a side-effect of _refresh)
     */
    @SuppressForbidden(reason = "reference counting is required here")
    private static final class ExternalSearcherManager extends ReferenceManager<IndexSearcher> {
        private final SearcherFactory searcherFactory;
        private final SearcherManager internalSearcherManager;

        ExternalSearcherManager(SearcherManager internalSearcherManager, SearcherFactory searcherFactory) throws IOException {
            IndexSearcher acquire = internalSearcherManager.acquire();
            try {
                IndexReader indexReader = acquire.getIndexReader();
                assert indexReader instanceof ElasticsearchDirectoryReader:
                    "searcher's IndexReader should be an ElasticsearchDirectoryReader, but got " + indexReader;
                indexReader.incRef(); // steal the reader - getSearcher will decrement if it fails
                current = SearcherManager.getSearcher(searcherFactory, indexReader, null);
            } finally {
                internalSearcherManager.release(acquire);
            }
            this.searcherFactory = searcherFactory;
            this.internalSearcherManager = internalSearcherManager;
        }

        @Override
        protected IndexSearcher refreshIfNeeded(IndexSearcher referenceToRefresh) throws IOException {
            // we simply run a blocking refresh on the internal reference manager and then steal it's reader
            // it's a save operation since we acquire the reader which incs it's reference but then down the road
            // steal it by calling incRef on the "stolen" reader
            internalSearcherManager.maybeRefreshBlocking();
            IndexSearcher acquire = internalSearcherManager.acquire();
            try {
                final IndexReader previousReader = referenceToRefresh.getIndexReader();
                assert previousReader instanceof ElasticsearchDirectoryReader:
                    "searcher's IndexReader should be an ElasticsearchDirectoryReader, but got " + previousReader;

                final IndexReader newReader = acquire.getIndexReader();
                if (newReader == previousReader) {
                    // nothing has changed - both ref managers share the same instance so we can use reference equality
                    return null;
                } else {
                    newReader.incRef(); // steal the reader - getSearcher will decrement if it fails
                    return SearcherManager.getSearcher(searcherFactory, newReader, previousReader);
                }
            } finally {
                internalSearcherManager.release(acquire);
            }
        }

        @Override
        protected boolean tryIncRef(IndexSearcher reference) {
            return reference.getIndexReader().tryIncRef();
        }

        @Override
        protected int getRefCount(IndexSearcher reference) {
            return reference.getIndexReader().getRefCount();
        }

        @Override
        protected void decRef(IndexSearcher reference) throws IOException { reference.getIndexReader().decRef(); }
    }

    @Override
    public void restoreLocalCheckpointFromTranslog() throws IOException {
        try (ReleasableLock ignored = writeLock.acquire()) {
            ensureOpen();
            final long localCheckpoint = localCheckpointTracker.getCheckpoint();
            try (Translog.Snapshot snapshot = getTranslog().newSnapshotFromMinSeqNo(localCheckpoint + 1)) {
                Translog.Operation operation;
                while ((operation = snapshot.next()) != null) {
                    if (operation.seqNo() > localCheckpoint) {
                        localCheckpointTracker.markSeqNoAsCompleted(operation.seqNo());
                    }
                }
            }
        }
    }

    @Override
    public int fillSeqNoGaps(long primaryTerm) throws IOException {
        try (ReleasableLock ignored = writeLock.acquire()) {
            ensureOpen();
            final long localCheckpoint = localCheckpointTracker.getCheckpoint();
            final long maxSeqNo = localCheckpointTracker.getMaxSeqNo();
            int numNoOpsAdded = 0;
            for (
                    long seqNo = localCheckpoint + 1;
                    seqNo <= maxSeqNo;
                    seqNo = localCheckpointTracker.getCheckpoint() + 1 /* the local checkpoint might have advanced so we leap-frog */) {
                innerNoOp(new NoOp(seqNo, primaryTerm, Operation.Origin.PRIMARY, System.nanoTime(), "filling gaps"));
                numNoOpsAdded++;
                assert seqNo <= localCheckpointTracker.getCheckpoint()
                        : "local checkpoint did not advance; was [" + seqNo + "], now [" + localCheckpointTracker.getCheckpoint() + "]";

            }
            return numNoOpsAdded;
        }
    }

    private void bootstrapAppendOnlyInfoFromWriter(IndexWriter writer) {
        for (Map.Entry<String, String> entry : writer.getLiveCommitData()) {
            final String key = entry.getKey();
            if (key.equals(MAX_UNSAFE_AUTO_ID_TIMESTAMP_COMMIT_ID)) {
                assert maxUnsafeAutoIdTimestamp.get() == -1 :
                    "max unsafe timestamp was assigned already [" + maxUnsafeAutoIdTimestamp.get() + "]";
                maxUnsafeAutoIdTimestamp.set(Long.parseLong(entry.getValue()));
            }
            if (key.equals(SequenceNumbers.MAX_SEQ_NO)) {
                assert maxSeqNoOfNonAppendOnlyOperations.get() == -1 :
                    "max unsafe append-only seq# was assigned already [" + maxSeqNoOfNonAppendOnlyOperations.get() + "]";
                maxSeqNoOfNonAppendOnlyOperations.set(Long.parseLong(entry.getValue()));
            }
        }
    }

    @Override
    public InternalEngine recoverFromTranslog(long recoverUpToSeqNo) throws IOException {
        flushLock.lock();
        try (ReleasableLock lock = readLock.acquire()) {
            ensureOpen();
            if (pendingTranslogRecovery.get() == false) {
                throw new IllegalStateException("Engine has already been recovered");
            }
            try {
                recoverFromTranslogInternal(recoverUpToSeqNo);
            } catch (Exception e) {
                try {
                    pendingTranslogRecovery.set(true); // just play safe and never allow commits on this see #ensureCanFlush
                    failEngine("failed to recover from translog", e);
                } catch (Exception inner) {
                    e.addSuppressed(inner);
                }
                throw e;
            }
        } finally {
            flushLock.unlock();
        }
        return this;
    }

    @Override
    public void skipTranslogRecovery() {
        assert pendingTranslogRecovery.get() : "translogRecovery is not pending but should be";
        pendingTranslogRecovery.set(false); // we are good - now we can commit
    }

    private void recoverFromTranslogInternal(long recoverUpToSeqNo) throws IOException {
        Translog.TranslogGeneration translogGeneration = translog.getGeneration();
        final int opsRecovered;
        final long translogFileGen = Long.parseLong(lastCommittedSegmentInfos.getUserData().get(Translog.TRANSLOG_GENERATION_KEY));
        try (Translog.Snapshot snapshot = translog.newSnapshotFromGen(
            new Translog.TranslogGeneration(translog.getTranslogUUID(), translogFileGen), recoverUpToSeqNo)) {
            opsRecovered = config().getTranslogRecoveryRunner().run(this, snapshot);
        } catch (Exception e) {
            throw new EngineException(shardId, "failed to recover from translog", e);
        }
        // flush if we recovered something or if we have references to older translogs
        // note: if opsRecovered == 0 and we have older translogs it means they are corrupted or 0 length.
        assert pendingTranslogRecovery.get() : "translogRecovery is not pending but should be";
        pendingTranslogRecovery.set(false); // we are good - now we can commit
        if (opsRecovered > 0) {
            logger.trace("flushing post recovery from translog. ops recovered [{}]. committed translog id [{}]. current id [{}]",
                opsRecovered, translogGeneration == null ? null : translogGeneration.translogFileGeneration, translog.currentFileGeneration());
            commitIndexWriter(indexWriter, translog, null);
            refreshLastCommittedSegmentInfos();
            refresh("translog_recovery");
        }
        translog.trimUnreferencedReaders();
    }

    private Translog openTranslog(EngineConfig engineConfig, TranslogDeletionPolicy translogDeletionPolicy, LongSupplier globalCheckpointSupplier) throws IOException {
        final TranslogConfig translogConfig = engineConfig.getTranslogConfig();
        final String translogUUID = loadTranslogUUIDFromLastCommit();
        // We expect that this shard already exists, so it must already have an existing translog else something is badly wrong!
        return new Translog(translogConfig, translogUUID, translogDeletionPolicy, globalCheckpointSupplier, engineConfig.getPrimaryTermSupplier());
    }

    // Package private for testing purposes only
    Translog getTranslog() {
        ensureOpen();
        return translog;
    }

    @Override
    public boolean isTranslogSyncNeeded() {
        return getTranslog().syncNeeded();
    }

    @Override
    public boolean ensureTranslogSynced(Stream<Translog.Location> locations) throws IOException {
        final boolean synced = translog.ensureSynced(locations);
        if (synced) {
            revisitIndexDeletionPolicyOnTranslogSynced();
        }
        return synced;
    }

    @Override
    public void syncTranslog() throws IOException {
        translog.sync();
        revisitIndexDeletionPolicyOnTranslogSynced();
    }

    /**
     * Creates a new history snapshot for reading operations since the provided seqno.
     * The returned snapshot can be retrieved from either Lucene index or translog files.
     */
    @Override
    public Translog.Snapshot readHistoryOperations(String source, MapperService mapperService, long startingSeqNo) throws IOException {
        if (engineConfig.getIndexSettings().isSoftDeleteEnabled()) {
<<<<<<< HEAD
            return newLuceneChangesSnapshot(source, mapperService, Math.max(0, startingSeqNo), Long.MAX_VALUE, false);
=======
            return newChangesSnapshot(source, mapperService, Math.max(0, startingSeqNo), Long.MAX_VALUE, false);
>>>>>>> 6dd0aa54
        } else {
            return getTranslog().newSnapshotFromMinSeqNo(startingSeqNo);
        }
    }

    /**
     * Returns the estimated number of history operations whose seq# at least the provided seq# in this engine.
     */
    @Override
    public int estimateNumberOfHistoryOperations(String source, MapperService mapperService, long startingSeqNo) throws IOException {
        if (engineConfig.getIndexSettings().isSoftDeleteEnabled()) {
<<<<<<< HEAD
            try (Translog.Snapshot snapshot =
                     newLuceneChangesSnapshot(source, mapperService, Math.max(0, startingSeqNo), Long.MAX_VALUE, false)) {
                return snapshot.totalOperations();
            } catch (IOException ex) {
                maybeFailEngine(source, ex);
                throw ex;
=======
            try (Translog.Snapshot snapshot = newChangesSnapshot(source, mapperService, Math.max(0, startingSeqNo), Long.MAX_VALUE, false)) {
                return snapshot.totalOperations();
>>>>>>> 6dd0aa54
            }
        } else {
            return getTranslog().estimateTotalOperationsFromMinSeq(startingSeqNo);
        }
    }

    @Override
    public TranslogStats getTranslogStats() {
        return getTranslog().stats();
    }

    @Override
    public Translog.Location getTranslogLastWriteLocation() {
        return getTranslog().getLastWriteLocation();
    }

    private void revisitIndexDeletionPolicyOnTranslogSynced() throws IOException {
        if (combinedDeletionPolicy.hasUnreferencedCommits()) {
            indexWriter.deleteUnusedFiles();
            translog.trimUnreferencedReaders();
        }
    }

    @Override
    public String getHistoryUUID() {
        return historyUUID;
    }

    /** Returns how many bytes we are currently moving from indexing buffer to segments on disk */
    @Override
    public long getWritingBytes() {
        return writingBytes.get();
    }

    /**
     * Reads the current stored translog ID from the last commit data.
     */
    @Nullable
    private String loadTranslogUUIDFromLastCommit() throws IOException {
        final Map<String, String> commitUserData = store.readLastCommittedSegmentsInfo().getUserData();
        if (commitUserData.containsKey(Translog.TRANSLOG_GENERATION_KEY) == false) {
            throw new IllegalStateException("commit doesn't contain translog generation id");
        }
        return commitUserData.get(Translog.TRANSLOG_UUID_KEY);
    }

    /**
     * Reads the current stored history ID from the IW commit data.
     */
    private String loadHistoryUUID(final IndexWriter writer) throws IOException {
        final String uuid = commitDataAsMap(writer).get(HISTORY_UUID_KEY);
        if (uuid == null) {
            throw new IllegalStateException("commit doesn't contain history uuid");
        }
        return uuid;
    }

    private ExternalSearcherManager createSearcherManager(SearchFactory externalSearcherFactory) throws EngineException {
        boolean success = false;
        SearcherManager internalSearcherManager = null;
        try {
            try {
                final DirectoryReader directoryReader = ElasticsearchDirectoryReader.wrap(DirectoryReader.open(indexWriter), shardId);
                internalSearcherManager = new SearcherManager(directoryReader,
                        new RamAccountingSearcherFactory(engineConfig.getCircuitBreakerService()));
                lastCommittedSegmentInfos = store.readLastCommittedSegmentsInfo();
                ExternalSearcherManager externalSearcherManager = new ExternalSearcherManager(internalSearcherManager,
                    externalSearcherFactory);
                success = true;
                return externalSearcherManager;
            } catch (IOException e) {
                maybeFailEngine("start", e);
                try {
                    indexWriter.rollback();
                } catch (IOException inner) { // iw is closed below
                    e.addSuppressed(inner);
                }
                throw new EngineCreationFailureException(shardId, "failed to open reader on writer", e);
            }
        } finally {
            if (success == false) { // release everything we created on a failure
                IOUtils.closeWhileHandlingException(internalSearcherManager, indexWriter);
            }
        }
    }

    @Override
    public GetResult get(Get get, BiFunction<String, SearcherScope, Searcher> searcherFactory) throws EngineException {
        assert Objects.equals(get.uid().field(), IdFieldMapper.NAME) : get.uid().field();
        try (ReleasableLock ignored = readLock.acquire()) {
            ensureOpen();
            SearcherScope scope;
            if (get.realtime()) {
                VersionValue versionValue = null;
                try (Releasable ignore = versionMap.acquireLock(get.uid().bytes())) {
                    // we need to lock here to access the version map to do this truly in RT
                    versionValue = getVersionFromMap(get.uid().bytes());
                }
                if (versionValue != null) {
                    if (versionValue.isDelete()) {
                        return GetResult.NOT_EXISTS;
                    }
                    if (get.versionType().isVersionConflictForReads(versionValue.version, get.version())) {
                        throw new VersionConflictEngineException(shardId, get.type(), get.id(),
                            get.versionType().explainConflictForReads(versionValue.version, get.version()));
                    }
                    if (get.isReadFromTranslog()) {
                        // this is only used for updates - API _GET calls will always read form a reader for consistency
                        // the update call doesn't need the consistency since it's source only + _parent but parent can go away in 7.0
                        if (versionValue.getLocation() != null) {
                            try {
                                Translog.Operation operation = translog.readOperation(versionValue.getLocation());
                                if (operation != null) {
                                    // in the case of a already pruned translog generation we might get null here - yet very unlikely
                                    TranslogLeafReader reader = new TranslogLeafReader((Translog.Index) operation, engineConfig
                                        .getIndexSettings().getIndexVersionCreated());
                                    return new GetResult(new Searcher("realtime_get", new IndexSearcher(reader)),
                                        new VersionsAndSeqNoResolver.DocIdAndVersion(0, ((Translog.Index) operation).version(), reader, 0));
                                }
                            } catch (IOException e) {
                                maybeFailEngine("realtime_get", e); // lets check if the translog has failed with a tragic event
                                throw new EngineException(shardId, "failed to read operation from translog", e);
                            }
                        } else {
                            trackTranslogLocation.set(true);
                        }
                    }
                    refresh("realtime_get", SearcherScope.INTERNAL);
                }
                scope = SearcherScope.INTERNAL;
            } else {
                // we expose what has been externally expose in a point in time snapshot via an explicit refresh
                scope = SearcherScope.EXTERNAL;
            }

            // no version, get the version from the index, we know that we refresh on flush
            return getFromSearcher(get, searcherFactory, scope);
        }
    }

    /**
     * the status of the current doc version in lucene, compared to the version in an incoming
     * operation
     */
    enum OpVsLuceneDocStatus {
        /** the op is more recent than the one that last modified the doc found in lucene*/
        OP_NEWER,
        /** the op is older or the same as the one that last modified the doc found in lucene*/
        OP_STALE_OR_EQUAL,
        /** no doc was found in lucene */
        LUCENE_DOC_NOT_FOUND
    }

    private OpVsLuceneDocStatus compareOpToLuceneDocBasedOnSeqNo(final Operation op) throws IOException {
        assert op.seqNo() != SequenceNumbers.UNASSIGNED_SEQ_NO : "resolving ops based on seq# but no seqNo is found";
        final OpVsLuceneDocStatus status;
        VersionValue versionValue = getVersionFromMap(op.uid().bytes());
        assert incrementVersionLookup();
        if (versionValue != null) {
            if  (op.seqNo() > versionValue.seqNo ||
                (op.seqNo() == versionValue.seqNo && op.primaryTerm() > versionValue.term))
                status = OpVsLuceneDocStatus.OP_NEWER;
            else {
                status = OpVsLuceneDocStatus.OP_STALE_OR_EQUAL;
            }
        } else {
            // load from index
            assert incrementIndexVersionLookup();
            try (Searcher searcher = acquireSearcher("load_seq_no", SearcherScope.INTERNAL)) {
                DocIdAndSeqNo docAndSeqNo = VersionsAndSeqNoResolver.loadDocIdAndSeqNo(searcher.reader(), op.uid());
                if (docAndSeqNo == null) {
                    status = OpVsLuceneDocStatus.LUCENE_DOC_NOT_FOUND;
                } else if (op.seqNo() > docAndSeqNo.seqNo) {
                    status = OpVsLuceneDocStatus.OP_NEWER;
                } else if (op.seqNo() == docAndSeqNo.seqNo) {
                    // load term to tie break
                    final long existingTerm = VersionsAndSeqNoResolver.loadPrimaryTerm(docAndSeqNo, op.uid().field());
                    if (op.primaryTerm() > existingTerm) {
                        status = OpVsLuceneDocStatus.OP_NEWER;
                    } else {
                        status = OpVsLuceneDocStatus.OP_STALE_OR_EQUAL;
                    }
                } else {
                    status = OpVsLuceneDocStatus.OP_STALE_OR_EQUAL;
                }
            }
        }
        return status;
    }

    /** resolves the current version of the document, returning null if not found */
    private VersionValue resolveDocVersion(final Operation op) throws IOException {
        assert incrementVersionLookup(); // used for asserting in tests
        VersionValue versionValue = getVersionFromMap(op.uid().bytes());
        if (versionValue == null) {
            assert incrementIndexVersionLookup(); // used for asserting in tests
            final long currentVersion = loadCurrentVersionFromIndex(op.uid());
            if (currentVersion != Versions.NOT_FOUND) {
                versionValue = new IndexVersionValue(null, currentVersion, SequenceNumbers.UNASSIGNED_SEQ_NO, 0L);
            }
        } else if (engineConfig.isEnableGcDeletes() && versionValue.isDelete() &&
            (engineConfig.getThreadPool().relativeTimeInMillis() - ((DeleteVersionValue)versionValue).time) > getGcDeletesInMillis()) {
            versionValue = null;
        }
        return versionValue;
    }

    private VersionValue getVersionFromMap(BytesRef id) {
        if (versionMap.isUnsafe()) {
            synchronized (versionMap) {
                // we are switching from an unsafe map to a safe map. This might happen concurrently
                // but we only need to do this once since the last operation per ID is to add to the version
                // map so once we pass this point we can safely lookup from the version map.
                if (versionMap.isUnsafe()) {
                    refresh("unsafe_version_map", SearcherScope.INTERNAL);
                }
                versionMap.enforceSafeAccess();
            }
        }
        return versionMap.getUnderLock(id);
    }

    private boolean canOptimizeAddDocument(Index index) {
        if (index.getAutoGeneratedIdTimestamp() != IndexRequest.UNSET_AUTO_GENERATED_TIMESTAMP) {
            assert index.getAutoGeneratedIdTimestamp() >= 0 : "autoGeneratedIdTimestamp must be positive but was: "
                + index.getAutoGeneratedIdTimestamp();
            switch (index.origin()) {
                case PRIMARY:
                    assertPrimaryCanOptimizeAddDocument(index);
                    return true;
                case PEER_RECOVERY:
                case REPLICA:
                    assert index.version() == 1 && index.versionType() == null
                        : "version: " + index.version() + " type: " + index.versionType();
                    return true;
                case LOCAL_TRANSLOG_RECOVERY:
                    assert index.isRetry();
                    return true; // allow to optimize in order to update the max safe time stamp
                default:
                    throw new IllegalArgumentException("unknown origin " + index.origin());
            }
        }
        return false;
    }

    protected boolean assertPrimaryCanOptimizeAddDocument(final Index index) {
        assert (index.version() == Versions.MATCH_ANY && index.versionType() == VersionType.INTERNAL)
            : "version: " + index.version() + " type: " + index.versionType();
        return true;
    }

    private boolean assertIncomingSequenceNumber(final Engine.Operation.Origin origin, final long seqNo) {
        if (origin == Operation.Origin.PRIMARY) {
            assertPrimaryIncomingSequenceNumber(origin, seqNo);
        } else {
            // sequence number should be set when operation origin is not primary
            assert seqNo >= 0 : "recovery or replica ops should have an assigned seq no.; origin: " + origin;
        }
        return true;
    }

    protected boolean assertPrimaryIncomingSequenceNumber(final Engine.Operation.Origin origin, final long seqNo) {
        // sequence number should not be set when operation origin is primary
        assert seqNo == SequenceNumbers.UNASSIGNED_SEQ_NO
                : "primary operations must never have an assigned sequence number but was [" + seqNo + "]";
        return true;
    }

    private long generateSeqNoForOperation(final Operation operation) {
        assert operation.origin() == Operation.Origin.PRIMARY;
        return doGenerateSeqNoForOperation(operation);
    }

    /**
     * Generate the sequence number for the specified operation.
     *
     * @param operation the operation
     * @return the sequence number
     */
    long doGenerateSeqNoForOperation(final Operation operation) {
        return localCheckpointTracker.generateSeqNo();
    }

    private long getPrimaryTerm() {
        return engineConfig.getPrimaryTermSupplier().getAsLong();
    }

    @Override
    public IndexResult index(Index index) throws IOException {
        assert Objects.equals(index.uid().field(), IdFieldMapper.NAME) : index.uid().field();
        final boolean doThrottle = index.origin().isRecovery() == false;
        try (ReleasableLock releasableLock = readLock.acquire()) {
            ensureOpen();
            assert assertIncomingSequenceNumber(index.origin(), index.seqNo());
            try (Releasable ignored = versionMap.acquireLock(index.uid().bytes());
                Releasable indexThrottle = doThrottle ? () -> {} : throttle.acquireThrottle()) {
                lastWriteNanos = index.startTime();
                /* A NOTE ABOUT APPEND ONLY OPTIMIZATIONS:
                 * if we have an autoGeneratedID that comes into the engine we can potentially optimize
                 * and just use addDocument instead of updateDocument and skip the entire version and index lookupVersion across the board.
                 * Yet, we have to deal with multiple document delivery, for this we use a property of the document that is added
                 * to detect if it has potentially been added before. We use the documents timestamp for this since it's something
                 * that:
                 *  - doesn't change per document
                 *  - is preserved in the transaction log
                 *  - and is assigned before we start to index / replicate
                 * NOTE: it's not important for this timestamp to be consistent across nodes etc. it's just a number that is in the common
                 * case increasing and can be used in the failure case when we retry and resent documents to establish a happens before relationship.
                 * for instance:
                 *  - doc A has autoGeneratedIdTimestamp = 10, isRetry = false
                 *  - doc B has autoGeneratedIdTimestamp = 9, isRetry = false
                 *
                 *  while both docs are in in flight, we disconnect on one node, reconnect and send doc A again
                 *  - now doc A' has autoGeneratedIdTimestamp = 10, isRetry = true
                 *
                 *  if A' arrives on the shard first we update maxUnsafeAutoIdTimestamp to 10 and use update document. All subsequent
                 *  documents that arrive (A and B) will also use updateDocument since their timestamps are less than maxUnsafeAutoIdTimestamp.
                 *  While this is not strictly needed for doc B it is just much simpler to implement since it will just de-optimize some doc in the worst case.
                 *
                 *  if A arrives on the shard first we use addDocument since maxUnsafeAutoIdTimestamp is < 10. A` will then just be skipped or calls
                 *  updateDocument.
                 */
                final IndexingStrategy plan = indexingStrategyForOperation(index);

                final IndexResult indexResult;
                if (plan.earlyResultOnPreFlightError.isPresent()) {
                    indexResult = plan.earlyResultOnPreFlightError.get();
                    assert indexResult.getResultType() == Result.Type.FAILURE : indexResult.getResultType();
                } else if (plan.indexIntoLucene || plan.addStaleOpToLucene) {
                    indexResult = indexIntoLucene(index, plan);
                } else {
                    indexResult = new IndexResult(
                            plan.versionForIndexing, getPrimaryTerm(), plan.seqNoForIndexing, plan.currentNotFoundOrDeleted);
                }
                if (index.origin() != Operation.Origin.LOCAL_TRANSLOG_RECOVERY) {
                    final Translog.Location location;
                    if (indexResult.getResultType() == Result.Type.SUCCESS) {
                        location = translog.add(new Translog.Index(index, indexResult));
                    } else if (indexResult.getSeqNo() != SequenceNumbers.UNASSIGNED_SEQ_NO) {
                        // if we have document failure, record it as a no-op in the translog and Lucene with the generated seq_no
                        final NoOp noOp = new NoOp(indexResult.getSeqNo(), index.primaryTerm(), index.origin(),
                            index.startTime(), indexResult.getFailure().toString());
                        location = innerNoOp(noOp).getTranslogLocation();
                    } else {
                        location = null;
                    }
                    indexResult.setTranslogLocation(location);
                }
                if (plan.indexIntoLucene && indexResult.getResultType() == Result.Type.SUCCESS) {
                    final Translog.Location translogLocation = trackTranslogLocation.get() ? indexResult.getTranslogLocation() : null;
                    versionMap.maybePutIndexUnderLock(index.uid().bytes(),
                        new IndexVersionValue(translogLocation, plan.versionForIndexing, plan.seqNoForIndexing, index.primaryTerm()));
                }
                if (indexResult.getSeqNo() != SequenceNumbers.UNASSIGNED_SEQ_NO) {
                    localCheckpointTracker.markSeqNoAsCompleted(indexResult.getSeqNo());
                }
                indexResult.setTook(System.nanoTime() - index.startTime());
                indexResult.freeze();
                return indexResult;
            }
        } catch (RuntimeException | IOException e) {
            try {
                maybeFailEngine("index", e);
            } catch (Exception inner) {
                e.addSuppressed(inner);
            }
            throw e;
        }
    }

    protected final IndexingStrategy planIndexingAsNonPrimary(Index index) throws IOException {
        assertNonPrimaryOrigin(index);
        final IndexingStrategy plan;
        final boolean appendOnlyRequest = canOptimizeAddDocument(index);
        if (appendOnlyRequest && mayHaveBeenIndexedBefore(index) == false && index.seqNo() > maxSeqNoOfNonAppendOnlyOperations.get()) {
            /*
             * As soon as an append-only request was indexed into the primary, it can be exposed to a search then users can issue
             * a follow-up operation on it. In rare cases, the follow up operation can be arrived and processed on a replica before
             * the original append-only. In this case we can't simply proceed with the append only without consulting the version map.
             * If a replica has seen a non-append-only operation with a higher seqno than the seqno of an append-only, it may have seen
             * the document of that append-only request. However if the seqno of an append-only is higher than seqno of any non-append-only
             * requests, we can assert the replica have not seen the document of that append-only request, thus we can apply optimization.
             */
            assert index.version() == 1L : "can optimize on replicas but incoming version is [" + index.version() + "]";
            plan = IndexingStrategy.optimizedAppendOnly(index.seqNo());
        } else {
            if (appendOnlyRequest == false) {
                maxSeqNoOfNonAppendOnlyOperations.updateAndGet(curr -> Math.max(index.seqNo(), curr));
                assert maxSeqNoOfNonAppendOnlyOperations.get() >= index.seqNo() : "max_seqno of non-append-only was not updated;" +
                    "max_seqno non-append-only [" + maxSeqNoOfNonAppendOnlyOperations.get() + "], seqno of index [" + index.seqNo() + "]";
            }
            versionMap.enforceSafeAccess();
            // unlike the primary, replicas don't really care to about creation status of documents
            // this allows to ignore the case where a document was found in the live version maps in
            // a delete state and return false for the created flag in favor of code simplicity
            if (index.seqNo() <= localCheckpointTracker.getCheckpoint()){
                // the operation seq# is lower then the current local checkpoint and thus was already put into lucene
                // this can happen during recovery where older operations are sent from the translog that are already
                // part of the lucene commit (either from a peer recovery or a local translog)
                // or due to concurrent indexing & recovery. For the former it is important to skip lucene as the operation in
                // question may have been deleted in an out of order op that is not replayed.
                // See testRecoverFromStoreWithOutOfOrderDelete for an example of local recovery
                // See testRecoveryWithOutOfOrderDelete for an example of peer recovery
                plan = IndexingStrategy.processButSkipLucene(false, index.seqNo(), index.version());
            } else {
                final OpVsLuceneDocStatus opVsLucene = compareOpToLuceneDocBasedOnSeqNo(index);
                if (opVsLucene == OpVsLuceneDocStatus.OP_STALE_OR_EQUAL) {
                    plan = IndexingStrategy.processAsStaleOp(softDeleteEnabled, index.seqNo(), index.version());
                } else {
                    plan = IndexingStrategy.processNormally(opVsLucene == OpVsLuceneDocStatus.LUCENE_DOC_NOT_FOUND,
                        index.seqNo(), index.version());
                }
            }
        }
        return plan;
    }

    protected IndexingStrategy indexingStrategyForOperation(final Index index) throws IOException {
        if (index.origin() == Operation.Origin.PRIMARY) {
            return planIndexingAsPrimary(index);
        } else {
            // non-primary mode (i.e., replica or recovery)
            return planIndexingAsNonPrimary(index);
        }
    }

    protected final IndexingStrategy planIndexingAsPrimary(Index index) throws IOException {
        assert index.origin() == Operation.Origin.PRIMARY : "planing as primary but origin isn't. got " + index.origin();
        final IndexingStrategy plan;
        // resolve an external operation into an internal one which is safe to replay
        if (canOptimizeAddDocument(index)) {
            if (mayHaveBeenIndexedBefore(index)) {
                plan = IndexingStrategy.overrideExistingAsIfNotThere(generateSeqNoForOperation(index), 1L);
                versionMap.enforceSafeAccess();
            } else {
                plan = IndexingStrategy.optimizedAppendOnly(generateSeqNoForOperation(index));
            }
        } else {
            versionMap.enforceSafeAccess();
            // resolves incoming version
            final VersionValue versionValue = resolveDocVersion(index);
            final long currentVersion;
            final boolean currentNotFoundOrDeleted;
            if (versionValue == null) {
                currentVersion = Versions.NOT_FOUND;
                currentNotFoundOrDeleted = true;
            } else {
                currentVersion = versionValue.version;
                currentNotFoundOrDeleted = versionValue.isDelete();
            }
            if (index.versionType().isVersionConflictForWrites(
                currentVersion, index.version(), currentNotFoundOrDeleted)) {
                final VersionConflictEngineException e =
                        new VersionConflictEngineException(shardId, index, currentVersion, currentNotFoundOrDeleted);
                plan = IndexingStrategy.skipDueToVersionConflict(e, currentNotFoundOrDeleted, currentVersion, getPrimaryTerm());
            } else {
                plan = IndexingStrategy.processNormally(currentNotFoundOrDeleted,
                    generateSeqNoForOperation(index),
                    index.versionType().updateVersion(currentVersion, index.version())
                );
            }
        }
        return plan;
    }

    private IndexResult indexIntoLucene(Index index, IndexingStrategy plan)
        throws IOException {
        assert plan.seqNoForIndexing >= 0 : "ops should have an assigned seq no.; origin: " + index.origin();
        assert plan.versionForIndexing >= 0 : "version must be set. got " + plan.versionForIndexing;
        assert plan.indexIntoLucene || plan.addStaleOpToLucene;
        /* Update the document's sequence number and primary term; the sequence number here is derived here from either the sequence
         * number service if this is on the primary, or the existing document's sequence number if this is on the replica. The
         * primary term here has already been set, see IndexShard#prepareIndex where the Engine$Index operation is created.
         */
        index.parsedDoc().updateSeqID(plan.seqNoForIndexing, index.primaryTerm());
        index.parsedDoc().version().setLongValue(plan.versionForIndexing);
        try {
            if (plan.addStaleOpToLucene) {
                addStaleDocs(index.docs(), indexWriter);
            } else if (plan.useLuceneUpdateDocument) {
                updateDocs(index.uid(), index.docs(), indexWriter);
            } else {
                // document does not exists, we can optimize for create, but double check if assertions are running
                assert assertDocDoesNotExist(index, canOptimizeAddDocument(index) == false);
                addDocs(index.docs(), indexWriter);
            }
            return new IndexResult(plan.versionForIndexing, getPrimaryTerm(), plan.seqNoForIndexing, plan.currentNotFoundOrDeleted);
        } catch (Exception ex) {
            if (indexWriter.getTragicException() == null) {
                /* There is no tragic event recorded so this must be a document failure.
                 *
                 * The handling inside IW doesn't guarantee that an tragic / aborting exception
                 * will be used as THE tragicEventException since if there are multiple exceptions causing an abort in IW
                 * only one wins. Yet, only the one that wins will also close the IW and in turn fail the engine such that
                 * we can potentially handle the exception before the engine is failed.
                 * Bottom line is that we can only rely on the fact that if it's a document failure then
                 * `indexWriter.getTragicException()` will be null otherwise we have to rethrow and treat it as fatal or rather
                 * non-document failure
                 *
                 * we return a `MATCH_ANY` version to indicate no document was index. The value is
                 * not used anyway
                 */
                return new IndexResult(ex, Versions.MATCH_ANY, getPrimaryTerm(), plan.seqNoForIndexing);
            } else {
                throw ex;
            }
        }
    }

    /**
     * returns true if the indexing operation may have already be processed by this engine.
     * Note that it is OK to rarely return true even if this is not the case. However a `false`
     * return value must always be correct.
     *
     */
    private boolean mayHaveBeenIndexedBefore(Index index) {
        assert canOptimizeAddDocument(index);
        final boolean mayHaveBeenIndexBefore;
        if (index.isRetry()) {
            mayHaveBeenIndexBefore = true;
            maxUnsafeAutoIdTimestamp.updateAndGet(curr -> Math.max(index.getAutoGeneratedIdTimestamp(), curr));
            assert maxUnsafeAutoIdTimestamp.get() >= index.getAutoGeneratedIdTimestamp();
        } else {
            // in this case we force
            mayHaveBeenIndexBefore = maxUnsafeAutoIdTimestamp.get() >= index.getAutoGeneratedIdTimestamp();
        }
        return mayHaveBeenIndexBefore;
    }

    // for testing
    long getMaxSeqNoOfNonAppendOnlyOperations() {
        return maxSeqNoOfNonAppendOnlyOperations.get();
    }

    private void addDocs(final List<ParseContext.Document> docs, final IndexWriter indexWriter) throws IOException {
        if (docs.size() > 1) {
            indexWriter.addDocuments(docs);
        } else {
            indexWriter.addDocument(docs.get(0));
        }
        numDocAppends.inc(docs.size());
    }

    private void addStaleDocs(final List<ParseContext.Document> docs, final IndexWriter indexWriter) throws IOException {
        assert softDeleteEnabled : "Add history documents but soft-deletes is disabled";
<<<<<<< HEAD
        docs.forEach(d -> d.add(softDeleteField));
=======
        for (ParseContext.Document doc : docs) {
            doc.add(softDeletesField); // soft-deleted every document before adding to Lucene
        }
>>>>>>> 6dd0aa54
        if (docs.size() > 1) {
            indexWriter.addDocuments(docs);
        } else {
            indexWriter.addDocument(docs.get(0));
        }
    }

    protected static final class IndexingStrategy {
        final boolean currentNotFoundOrDeleted;
        final boolean useLuceneUpdateDocument;
        final long seqNoForIndexing;
        final long versionForIndexing;
        final boolean indexIntoLucene;
        final boolean addStaleOpToLucene;
        final Optional<IndexResult> earlyResultOnPreFlightError;

        private IndexingStrategy(boolean currentNotFoundOrDeleted, boolean useLuceneUpdateDocument,
                                 boolean indexIntoLucene, boolean addStaleOpToLucene, long seqNoForIndexing,
                                 long versionForIndexing, IndexResult earlyResultOnPreFlightError) {
            assert useLuceneUpdateDocument == false || indexIntoLucene :
                "use lucene update is set to true, but we're not indexing into lucene";
            assert (indexIntoLucene && earlyResultOnPreFlightError != null) == false :
                "can only index into lucene or have a preflight result but not both." +
                    "indexIntoLucene: " + indexIntoLucene
                    + "  earlyResultOnPreFlightError:" + earlyResultOnPreFlightError;
            this.currentNotFoundOrDeleted = currentNotFoundOrDeleted;
            this.useLuceneUpdateDocument = useLuceneUpdateDocument;
            this.seqNoForIndexing = seqNoForIndexing;
            this.versionForIndexing = versionForIndexing;
            this.indexIntoLucene = indexIntoLucene;
            this.addStaleOpToLucene = addStaleOpToLucene;
            this.earlyResultOnPreFlightError =
                earlyResultOnPreFlightError == null ? Optional.empty() :
                    Optional.of(earlyResultOnPreFlightError);
        }

        static IndexingStrategy optimizedAppendOnly(long seqNoForIndexing) {
            return new IndexingStrategy(true, false, true, false, seqNoForIndexing, 1, null);
        }

        static IndexingStrategy skipDueToVersionConflict(
                VersionConflictEngineException e, boolean currentNotFoundOrDeleted, long currentVersion, long term) {
            final IndexResult result = new IndexResult(e, currentVersion, term);
            return new IndexingStrategy(
                    currentNotFoundOrDeleted, false, false, false, SequenceNumbers.UNASSIGNED_SEQ_NO, Versions.NOT_FOUND, result);
        }

        static IndexingStrategy processNormally(boolean currentNotFoundOrDeleted,
                                                long seqNoForIndexing, long versionForIndexing) {
            return new IndexingStrategy(currentNotFoundOrDeleted, currentNotFoundOrDeleted == false,
                true, false, seqNoForIndexing, versionForIndexing, null);
        }

        static IndexingStrategy overrideExistingAsIfNotThere(
            long seqNoForIndexing, long versionForIndexing) {
            return new IndexingStrategy(true, true, true, false, seqNoForIndexing, versionForIndexing, null);
<<<<<<< HEAD
        }

        static IndexingStrategy processButSkipLucene(boolean currentNotFoundOrDeleted, long seqNoForIndexing, long versionForIndexing) {
            return new IndexingStrategy(currentNotFoundOrDeleted, false, false, false, seqNoForIndexing, versionForIndexing, null);
        }

=======
        }

        static IndexingStrategy processButSkipLucene(boolean currentNotFoundOrDeleted, long seqNoForIndexing, long versionForIndexing) {
            return new IndexingStrategy(currentNotFoundOrDeleted, false, false, false, seqNoForIndexing, versionForIndexing, null);
        }

>>>>>>> 6dd0aa54
        static IndexingStrategy processAsStaleOp(boolean addStaleOpToLucene, long seqNoForIndexing, long versionForIndexing) {
            return new IndexingStrategy(false, false, false, addStaleOpToLucene, seqNoForIndexing, versionForIndexing, null);
        }
    }

    /**
     * Asserts that the doc in the index operation really doesn't exist
     */
    private boolean assertDocDoesNotExist(final Index index, final boolean allowDeleted) throws IOException {
        // NOTE this uses direct access to the version map since we are in the assertion code where we maintain a secondary
        // map in the version map such that we don't need to refresh if we are unsafe;
        final VersionValue versionValue = versionMap.getVersionForAssert(index.uid().bytes());
        if (versionValue != null) {
            if (versionValue.isDelete() == false || allowDeleted == false) {
                throw new AssertionError("doc [" + index.type() + "][" + index.id() + "] exists in version map (version " + versionValue + ")");
            }
        } else {
            try (Searcher searcher = acquireSearcher("assert doc doesn't exist", SearcherScope.INTERNAL)) {
                final long docsWithId = searcher.searcher().count(new TermQuery(index.uid()));
                if (docsWithId > 0) {
                    throw new AssertionError("doc [" + index.type() + "][" + index.id() + "] exists [" + docsWithId + "] times in index");
                }
            }
        }
        return true;
    }

    private void updateDocs(final Term uid, final List<ParseContext.Document> docs, final IndexWriter indexWriter) throws IOException {
        if (softDeleteEnabled) {
            if (docs.size() > 1) {
<<<<<<< HEAD
                indexWriter.softUpdateDocuments(uid, docs, softDeleteField);
            } else {
                indexWriter.softUpdateDocument(uid, docs.get(0), softDeleteField);
=======
                indexWriter.softUpdateDocuments(uid, docs, softDeletesField);
            } else {
                indexWriter.softUpdateDocument(uid, docs.get(0), softDeletesField);
>>>>>>> 6dd0aa54
            }
        } else {
            if (docs.size() > 1) {
                indexWriter.updateDocuments(uid, docs);
            } else {
                indexWriter.updateDocument(uid, docs.get(0));
            }
        }
        numDocUpdates.inc(docs.size());
    }

    @Override
    public DeleteResult delete(Delete delete) throws IOException {
        versionMap.enforceSafeAccess();
        assert Objects.equals(delete.uid().field(), IdFieldMapper.NAME) : delete.uid().field();
        assert assertIncomingSequenceNumber(delete.origin(), delete.seqNo());
        final DeleteResult deleteResult;
        // NOTE: we don't throttle this when merges fall behind because delete-by-id does not create new segments:
        try (ReleasableLock ignored = readLock.acquire(); Releasable ignored2 = versionMap.acquireLock(delete.uid().bytes())) {
            ensureOpen();
            lastWriteNanos = delete.startTime();
            final DeletionStrategy plan = deletionStrategyForOperation(delete);

            if (plan.earlyResultOnPreflightError.isPresent()) {
                deleteResult = plan.earlyResultOnPreflightError.get();
            } else if (plan.deleteFromLucene || plan.addStaleOpToLucene) {
                deleteResult = deleteInLucene(delete, plan);
            } else {
                deleteResult = new DeleteResult(
                        plan.versionOfDeletion, getPrimaryTerm(), plan.seqNoOfDeletion, plan.currentlyDeleted == false);
            }
            if (delete.origin() != Operation.Origin.LOCAL_TRANSLOG_RECOVERY) {
                final Translog.Location location;
                if (deleteResult.getResultType() == Result.Type.SUCCESS) {
                    location = translog.add(new Translog.Delete(delete, deleteResult));
                } else if (deleteResult.getSeqNo() != SequenceNumbers.UNASSIGNED_SEQ_NO) {
                    // if we have document failure, record it as a no-op in the translog and Lucene with the generated seq_no
                    final NoOp noOp = new NoOp(deleteResult.getSeqNo(), delete.primaryTerm(), delete.origin(),
                        delete.startTime(), deleteResult.getFailure().toString());
                    location = innerNoOp(noOp).getTranslogLocation();
                } else {
                    location = null;
                }
                deleteResult.setTranslogLocation(location);
            }
            if (deleteResult.getSeqNo() != SequenceNumbers.UNASSIGNED_SEQ_NO) {
                localCheckpointTracker.markSeqNoAsCompleted(deleteResult.getSeqNo());
            }
            deleteResult.setTook(System.nanoTime() - delete.startTime());
            deleteResult.freeze();
        } catch (RuntimeException | IOException e) {
            try {
                maybeFailEngine("index", e);
            } catch (Exception inner) {
                e.addSuppressed(inner);
            }
            throw e;
        }
        maybePruneDeletes();
        return deleteResult;
    }

    protected DeletionStrategy deletionStrategyForOperation(final Delete delete) throws IOException {
        if (delete.origin() == Operation.Origin.PRIMARY) {
            return planDeletionAsPrimary(delete);
        } else {
            // non-primary mode (i.e., replica or recovery)
            return planDeletionAsNonPrimary(delete);
        }
    }

    protected final DeletionStrategy planDeletionAsNonPrimary(Delete delete) throws IOException {
        assertNonPrimaryOrigin(delete);
        maxSeqNoOfNonAppendOnlyOperations.updateAndGet(curr -> Math.max(delete.seqNo(), curr));
        assert maxSeqNoOfNonAppendOnlyOperations.get() >= delete.seqNo() : "max_seqno of non-append-only was not updated;" +
            "max_seqno non-append-only [" + maxSeqNoOfNonAppendOnlyOperations.get() + "], seqno of delete [" + delete.seqNo() + "]";
        // unlike the primary, replicas don't really care to about found status of documents
        // this allows to ignore the case where a document was found in the live version maps in
        // a delete state and return true for the found flag in favor of code simplicity
        final DeletionStrategy plan;
        if (delete.seqNo() <= localCheckpointTracker.getCheckpoint()) {
            // the operation seq# is lower then the current local checkpoint and thus was already put into lucene
            // this can happen during recovery where older operations are sent from the translog that are already
            // part of the lucene commit (either from a peer recovery or a local translog)
            // or due to concurrent indexing & recovery. For the former it is important to skip lucene as the operation in
            // question may have been deleted in an out of order op that is not replayed.
            // See testRecoverFromStoreWithOutOfOrderDelete for an example of local recovery
            // See testRecoveryWithOutOfOrderDelete for an example of peer recovery
            plan = DeletionStrategy.processButSkipLucene(false, delete.seqNo(), delete.version());
        } else {
            final OpVsLuceneDocStatus opVsLucene = compareOpToLuceneDocBasedOnSeqNo(delete);
            if (opVsLucene == OpVsLuceneDocStatus.OP_STALE_OR_EQUAL) {
                plan = DeletionStrategy.processAsStaleOp(softDeleteEnabled, false, delete.seqNo(), delete.version());
            } else {
                plan = DeletionStrategy.processNormally(opVsLucene == OpVsLuceneDocStatus.LUCENE_DOC_NOT_FOUND,
                    delete.seqNo(), delete.version());
            }
        }
        return plan;
    }

    protected boolean assertNonPrimaryOrigin(final Operation operation) {
        assert operation.origin() != Operation.Origin.PRIMARY : "planing as primary but got " + operation.origin();
        return true;
    }

    protected final DeletionStrategy planDeletionAsPrimary(Delete delete) throws IOException {
        assert delete.origin() == Operation.Origin.PRIMARY : "planing as primary but got " + delete.origin();
        // resolve operation from external to internal
        final VersionValue versionValue = resolveDocVersion(delete);
        assert incrementVersionLookup();
        final long currentVersion;
        final boolean currentlyDeleted;
        if (versionValue == null) {
            currentVersion = Versions.NOT_FOUND;
            currentlyDeleted = true;
        } else {
            currentVersion = versionValue.version;
            currentlyDeleted = versionValue.isDelete();
        }
        final DeletionStrategy plan;
        if (delete.versionType().isVersionConflictForWrites(currentVersion, delete.version(), currentlyDeleted)) {
            final VersionConflictEngineException e = new VersionConflictEngineException(shardId, delete, currentVersion, currentlyDeleted);
            plan = DeletionStrategy.skipDueToVersionConflict(e, currentVersion, getPrimaryTerm(), currentlyDeleted);
        } else {
            plan = DeletionStrategy.processNormally(
                    currentlyDeleted,
                    generateSeqNoForOperation(delete),
                    delete.versionType().updateVersion(currentVersion, delete.version()));
        }
        return plan;
    }

    private DeleteResult deleteInLucene(Delete delete, DeletionStrategy plan)
        throws IOException {
        try {
            if (softDeleteEnabled) {
                final ParsedDocument tombstone = engineConfig.getTombstoneDocSupplier().newDeleteTombstoneDoc(delete.type(), delete.id());
                assert tombstone.docs().size() == 1 : "Tombstone doc should have single doc [" + tombstone + "]";
                tombstone.updateSeqID(plan.seqNoOfDeletion, delete.primaryTerm());
                tombstone.version().setLongValue(plan.versionOfDeletion);
                final ParseContext.Document doc = tombstone.docs().get(0);
                assert doc.getField(SeqNoFieldMapper.TOMBSTONE_NAME) != null :
                    "Delete tombstone document but _tombstone field is not set [" + doc + " ]";
<<<<<<< HEAD
                doc.add(softDeleteField);
                if (plan.addStaleOpToLucene || plan.currentlyDeleted) {
                    indexWriter.addDocument(doc);
                } else {
                    indexWriter.softUpdateDocument(delete.uid(), doc, softDeleteField);
=======
                doc.add(softDeletesField);
                if (plan.addStaleOpToLucene || plan.currentlyDeleted) {
                    indexWriter.addDocument(doc);
                } else {
                    indexWriter.softUpdateDocument(delete.uid(), doc, softDeletesField);
>>>>>>> 6dd0aa54
                }
            } else if (plan.currentlyDeleted == false) {
                // any exception that comes from this is a either an ACE or a fatal exception there
                // can't be any document failures  coming from this
                indexWriter.deleteDocuments(delete.uid());
            }
            if (plan.deleteFromLucene) {
                numDocDeletes.inc();
                versionMap.putDeleteUnderLock(delete.uid().bytes(),
                    new DeleteVersionValue(plan.versionOfDeletion, plan.seqNoOfDeletion, delete.primaryTerm(),
                        engineConfig.getThreadPool().relativeTimeInMillis()));
            }
            return new DeleteResult(
                plan.versionOfDeletion, getPrimaryTerm(), plan.seqNoOfDeletion, plan.currentlyDeleted == false);
        } catch (Exception ex) {
            if (indexWriter.getTragicException() == null) {
                // there is no tragic event and such it must be a document level failure
                return new DeleteResult(
                        ex, plan.versionOfDeletion, getPrimaryTerm(), plan.seqNoOfDeletion, plan.currentlyDeleted == false);
            } else {
                throw ex;
            }
        }
    }

    protected static final class DeletionStrategy {
        // of a rare double delete
        final boolean deleteFromLucene;
        final boolean addStaleOpToLucene;
        final boolean currentlyDeleted;
        final long seqNoOfDeletion;
        final long versionOfDeletion;
        final Optional<DeleteResult> earlyResultOnPreflightError;

        private DeletionStrategy(boolean deleteFromLucene, boolean addStaleOpToLucene, boolean currentlyDeleted,
                                 long seqNoOfDeletion, long versionOfDeletion,
                                 DeleteResult earlyResultOnPreflightError) {
            assert (deleteFromLucene && earlyResultOnPreflightError != null) == false :
                "can only delete from lucene or have a preflight result but not both." +
                    "deleteFromLucene: " + deleteFromLucene
                    + "  earlyResultOnPreFlightError:" + earlyResultOnPreflightError;
            this.deleteFromLucene = deleteFromLucene;
            this.addStaleOpToLucene = addStaleOpToLucene;
            this.currentlyDeleted = currentlyDeleted;
            this.seqNoOfDeletion = seqNoOfDeletion;
            this.versionOfDeletion = versionOfDeletion;
            this.earlyResultOnPreflightError = earlyResultOnPreflightError == null ?
                Optional.empty() : Optional.of(earlyResultOnPreflightError);
        }

        static DeletionStrategy skipDueToVersionConflict(
                VersionConflictEngineException e, long currentVersion, long term, boolean currentlyDeleted) {
            final long unassignedSeqNo = SequenceNumbers.UNASSIGNED_SEQ_NO;
            final DeleteResult deleteResult = new DeleteResult(e, currentVersion, term, unassignedSeqNo, currentlyDeleted == false);
            return new DeletionStrategy(false, false, currentlyDeleted, unassignedSeqNo, Versions.NOT_FOUND, deleteResult);
        }

        static DeletionStrategy processNormally(boolean currentlyDeleted, long seqNoOfDeletion, long versionOfDeletion) {
            return new DeletionStrategy(true, false, currentlyDeleted, seqNoOfDeletion, versionOfDeletion, null);
<<<<<<< HEAD
=======

        }
>>>>>>> 6dd0aa54

        public static DeletionStrategy processButSkipLucene(boolean currentlyDeleted,
                                                            long seqNoOfDeletion, long versionOfDeletion) {
            return new DeletionStrategy(false, false, currentlyDeleted, seqNoOfDeletion, versionOfDeletion, null);
        }

<<<<<<< HEAD
        public static DeletionStrategy processButSkipLucene(boolean currentlyDeleted,
                                                            long seqNoOfDeletion, long versionOfDeletion) {
            return new DeletionStrategy(false, false, currentlyDeleted, seqNoOfDeletion, versionOfDeletion, null);
        }

=======
>>>>>>> 6dd0aa54
        static DeletionStrategy processAsStaleOp(boolean addStaleOpToLucene, boolean currentlyDeleted,
                                                        long seqNoOfDeletion, long versionOfDeletion) {
            return new DeletionStrategy(false, addStaleOpToLucene, currentlyDeleted, seqNoOfDeletion, versionOfDeletion, null);
        }
    }

    @Override
    public void maybePruneDeletes() {
        // It's expensive to prune because we walk the deletes map acquiring dirtyLock for each uid so we only do it
        // every 1/4 of gcDeletesInMillis:
        if (engineConfig.isEnableGcDeletes() && engineConfig.getThreadPool().relativeTimeInMillis() - lastDeleteVersionPruneTimeMSec > getGcDeletesInMillis() * 0.25) {
            pruneDeletedTombstones();
        }
    }

    @Override
    public NoOpResult noOp(final NoOp noOp) {
        NoOpResult noOpResult;
        try (ReleasableLock ignored = readLock.acquire()) {
            noOpResult = innerNoOp(noOp);
        } catch (final Exception e) {
            noOpResult = new NoOpResult(getPrimaryTerm(), noOp.seqNo(), e);
        }
        return noOpResult;
    }

    private NoOpResult innerNoOp(final NoOp noOp) throws IOException {
        assert readLock.isHeldByCurrentThread() || writeLock.isHeldByCurrentThread();
        assert noOp.seqNo() > SequenceNumbers.NO_OPS_PERFORMED;
        final long seqNo = noOp.seqNo();
        try {
            Exception failure = null;
            if (softDeleteEnabled) {
                try {
                    final ParsedDocument tombstone = engineConfig.getTombstoneDocSupplier().newNoopTombstoneDoc(noOp.reason());
                    tombstone.updateSeqID(noOp.seqNo(), noOp.primaryTerm());
                    // A noop tombstone does not require a _version but it's added to have a fully dense docvalues for the version field.
                    // 1L is selected to optimize the compression because it might probably be the most common value in version field.
                    tombstone.version().setLongValue(1L);
                    assert tombstone.docs().size() == 1 : "Tombstone should have a single doc [" + tombstone + "]";
                    final ParseContext.Document doc = tombstone.docs().get(0);
                    assert doc.getField(SeqNoFieldMapper.TOMBSTONE_NAME) != null
                        : "Noop tombstone document but _tombstone field is not set [" + doc + " ]";
<<<<<<< HEAD
                    doc.add(softDeleteField);
=======
                    doc.add(softDeletesField);
>>>>>>> 6dd0aa54
                    indexWriter.addDocument(doc);
                } catch (Exception ex) {
                    if (maybeFailEngine("noop", ex)) {
                        throw ex;
                    }
                    failure = ex;
                }
            }
            final NoOpResult noOpResult = failure != null ? new NoOpResult(getPrimaryTerm(), noOp.seqNo(), failure) : new NoOpResult(getPrimaryTerm(), noOp.seqNo());
            if (noOp.origin() != Operation.Origin.LOCAL_TRANSLOG_RECOVERY) {
                final Translog.Location location = translog.add(new Translog.NoOp(noOp.seqNo(), noOp.primaryTerm(), noOp.reason()));
                noOpResult.setTranslogLocation(location);
            }
            noOpResult.setTook(System.nanoTime() - noOp.startTime());
            noOpResult.freeze();
            return noOpResult;
        } finally {
            if (seqNo != SequenceNumbers.UNASSIGNED_SEQ_NO) {
                localCheckpointTracker.markSeqNoAsCompleted(seqNo);
            }
        }
    }

    @Override
    public void refresh(String source) throws EngineException {
        refresh(source, SearcherScope.EXTERNAL);
    }

    final void refresh(String source, SearcherScope scope) throws EngineException {
        // we obtain a read lock here, since we don't want a flush to happen while we are refreshing
        // since it flushes the index as well (though, in terms of concurrency, we are allowed to do it)
        // both refresh types will result in an internal refresh but only the external will also
        // pass the new reader reference to the external reader manager.
        final long localCheckpointBeforeRefresh = getLocalCheckpoint();

        // this will also cause version map ram to be freed hence we always account for it.
        final long bytes = indexWriter.ramBytesUsed() + versionMap.ramBytesUsedForRefresh();
        writingBytes.addAndGet(bytes);
        try (ReleasableLock lock = readLock.acquire()) {
            ensureOpen();
            if (store.tryIncRef()) {
                // increment the ref just to ensure nobody closes the store during a refresh
                try {
                    switch (scope) {
                        case EXTERNAL:
                            // even though we maintain 2 managers we really do the heavy-lifting only once.
                            // the second refresh will only do the extra work we have to do for warming caches etc.
                            externalSearcherManager.maybeRefreshBlocking();
                            // the break here is intentional we never refresh both internal / external together
                            break;
                        case INTERNAL:
                            internalSearcherManager.maybeRefreshBlocking();
                            break;
                        default:
                            throw new IllegalArgumentException("unknown scope: " + scope);
                    }
                } finally {
                    store.decRef();
                }
                lastRefreshedCheckpointListener.updateRefreshedCheckpoint(localCheckpointBeforeRefresh);
            }
        } catch (AlreadyClosedException e) {
            failOnTragicEvent(e);
            throw e;
        } catch (Exception e) {
            try {
                failEngine("refresh failed source[" + source + "]", e);
            } catch (Exception inner) {
                e.addSuppressed(inner);
            }
            throw new RefreshFailedEngineException(shardId, e);
        }  finally {
            writingBytes.addAndGet(-bytes);
        }
        assert lastRefreshedCheckpoint() >= localCheckpointBeforeRefresh : "refresh checkpoint was not advanced; " +
            "local_checkpoint=" + localCheckpointBeforeRefresh + " refresh_checkpoint=" + lastRefreshedCheckpoint();
        // TODO: maybe we should just put a scheduled job in threadPool?
        // We check for pruning in each delete request, but we also prune here e.g. in case a delete burst comes in and then no more deletes
        // for a long time:
        maybePruneDeletes();
        mergeScheduler.refreshConfig();
    }

    @Override
    public void writeIndexingBuffer() throws EngineException {
        // we obtain a read lock here, since we don't want a flush to happen while we are writing
        // since it flushes the index as well (though, in terms of concurrency, we are allowed to do it)
        refresh("write indexing buffer", SearcherScope.INTERNAL);
    }

    @Override
    public SyncedFlushResult syncFlush(String syncId, CommitId expectedCommitId) throws EngineException {
        // best effort attempt before we acquire locks
        ensureOpen();
        if (indexWriter.hasUncommittedChanges()) {
            logger.trace("can't sync commit [{}]. have pending changes", syncId);
            return SyncedFlushResult.PENDING_OPERATIONS;
        }
        if (expectedCommitId.idsEqual(lastCommittedSegmentInfos.getId()) == false) {
            logger.trace("can't sync commit [{}]. current commit id is not equal to expected.", syncId);
            return SyncedFlushResult.COMMIT_MISMATCH;
        }
        try (ReleasableLock lock = writeLock.acquire()) {
            ensureOpen();
            ensureCanFlush();
            // lets do a refresh to make sure we shrink the version map. This refresh will be either a no-op (just shrink the version map)
            // or we also have uncommitted changes and that causes this syncFlush to fail.
            refresh("sync_flush", SearcherScope.INTERNAL);
            if (indexWriter.hasUncommittedChanges()) {
                logger.trace("can't sync commit [{}]. have pending changes", syncId);
                return SyncedFlushResult.PENDING_OPERATIONS;
            }
            if (expectedCommitId.idsEqual(lastCommittedSegmentInfos.getId()) == false) {
                logger.trace("can't sync commit [{}]. current commit id is not equal to expected.", syncId);
                return SyncedFlushResult.COMMIT_MISMATCH;
            }
            logger.trace("starting sync commit [{}]", syncId);
            commitIndexWriter(indexWriter, translog, syncId);
            logger.debug("successfully sync committed. sync id [{}].", syncId);
            lastCommittedSegmentInfos = store.readLastCommittedSegmentsInfo();
            return SyncedFlushResult.SUCCESS;
        } catch (IOException ex) {
            maybeFailEngine("sync commit", ex);
            throw new EngineException(shardId, "failed to sync commit", ex);
        }
    }

    final boolean tryRenewSyncCommit() {
        boolean renewed = false;
        try (ReleasableLock lock = writeLock.acquire()) {
            ensureOpen();
            ensureCanFlush();
            String syncId = lastCommittedSegmentInfos.getUserData().get(SYNC_COMMIT_ID);
            long translogGenOfLastCommit = Long.parseLong(lastCommittedSegmentInfos.userData.get(Translog.TRANSLOG_GENERATION_KEY));
            if (syncId != null && indexWriter.hasUncommittedChanges() && translog.totalOperationsByMinGen(translogGenOfLastCommit) == 0) {
                logger.trace("start renewing sync commit [{}]", syncId);
                commitIndexWriter(indexWriter, translog, syncId);
                logger.debug("successfully sync committed. sync id [{}].", syncId);
                lastCommittedSegmentInfos = store.readLastCommittedSegmentsInfo();
                renewed = true;
            }
        } catch (IOException ex) {
            maybeFailEngine("renew sync commit", ex);
            throw new EngineException(shardId, "failed to renew sync commit", ex);
        }
        if (renewed) {
            // refresh outside of the write lock
            // we have to refresh internal searcher here to ensure we release unreferenced segments.
            refresh("renew sync commit", SearcherScope.INTERNAL);
        }
        return renewed;
    }

    @Override
    public boolean shouldPeriodicallyFlush() {
        ensureOpen();
        final long translogGenerationOfLastCommit = Long.parseLong(lastCommittedSegmentInfos.userData.get(Translog.TRANSLOG_GENERATION_KEY));
        final long flushThreshold = config().getIndexSettings().getFlushThresholdSize().getBytes();
        if (translog.sizeInBytesByMinGen(translogGenerationOfLastCommit) < flushThreshold) {
            return false;
        }
        /*
         * We flush to reduce the size of uncommitted translog but strictly speaking the uncommitted size won't always be
         * below the flush-threshold after a flush. To avoid getting into an endless loop of flushing, we only enable the
         * periodically flush condition if this condition is disabled after a flush. The condition will change if the new
         * commit points to the later generation the last commit's(eg. gen-of-last-commit < gen-of-new-commit)[1].
         *
         * When the local checkpoint equals to max_seqno, and translog-gen of the last commit equals to translog-gen of
         * the new commit, we know that the last generation must contain operations because its size is above the flush
         * threshold and the flush-threshold is guaranteed to be higher than an empty translog by the setting validation.
         * This guarantees that the new commit will point to the newly rolled generation. In fact, this scenario only
         * happens when the generation-threshold is close to or above the flush-threshold; otherwise we have rolled
         * generations as the generation-threshold was reached, then the first condition (eg. [1]) is already satisfied.
         *
         * This method is to maintain translog only, thus IndexWriter#hasUncommittedChanges condition is not considered.
         */
        final long translogGenerationOfNewCommit =
            translog.getMinGenerationForSeqNo(localCheckpointTracker.getCheckpoint() + 1).translogFileGeneration;
        return translogGenerationOfLastCommit < translogGenerationOfNewCommit
            || localCheckpointTracker.getCheckpoint() == localCheckpointTracker.getMaxSeqNo();
    }

    @Override
    public CommitId flush() throws EngineException {
        return flush(false, false);
    }

    @Override
    public CommitId flush(boolean force, boolean waitIfOngoing) throws EngineException {
        ensureOpen();
        final byte[] newCommitId;
        /*
         * Unfortunately the lock order is important here. We have to acquire the readlock first otherwise
         * if we are flushing at the end of the recovery while holding the write lock we can deadlock if:
         *  Thread 1: flushes via API and gets the flush lock but blocks on the readlock since Thread 2 has the writeLock
         *  Thread 2: flushes at the end of the recovery holding the writeLock and blocks on the flushLock owned by Thread 1
         */
        try (ReleasableLock lock = readLock.acquire()) {
            ensureOpen();
            if (flushLock.tryLock() == false) {
                // if we can't get the lock right away we block if needed otherwise barf
                if (waitIfOngoing) {
                    logger.trace("waiting for in-flight flush to finish");
                    flushLock.lock();
                    logger.trace("acquired flush lock after blocking");
                } else {
                    return new CommitId(lastCommittedSegmentInfos.getId());
                }
            } else {
                logger.trace("acquired flush lock immediately");
            }
            try {
                // Only flush if (1) Lucene has uncommitted docs, or (2) forced by caller, or (3) the
                // newly created commit points to a different translog generation (can free translog)
                if (indexWriter.hasUncommittedChanges() || force || shouldPeriodicallyFlush()) {
                    ensureCanFlush();
                    try {
                        translog.rollGeneration();
                        logger.trace("starting commit for flush; commitTranslog=true");
                        commitIndexWriter(indexWriter, translog, null);
                        logger.trace("finished commit for flush");
                        // we need to refresh in order to clear older version values
                        refresh("version_table_flush", SearcherScope.INTERNAL);
                        translog.trimUnreferencedReaders();
                    } catch (AlreadyClosedException e) {
                        throw e;
                    } catch (Exception e) {
                        throw new FlushFailedEngineException(shardId, e);
                    }
                    refreshLastCommittedSegmentInfos();

                }
                newCommitId = lastCommittedSegmentInfos.getId();
            } catch (FlushFailedEngineException ex) {
                maybeFailEngine("flush", ex);
                throw ex;
            } finally {
                flushLock.unlock();
            }
        }
        // We don't have to do this here; we do it defensively to make sure that even if wall clock time is misbehaving
        // (e.g., moves backwards) we will at least still sometimes prune deleted tombstones:
        if (engineConfig.isEnableGcDeletes()) {
            pruneDeletedTombstones();
        }
        return new CommitId(newCommitId);
    }

    private void refreshLastCommittedSegmentInfos() {
    /*
     * we have to inc-ref the store here since if the engine is closed by a tragic event
     * we don't acquire the write lock and wait until we have exclusive access. This might also
     * dec the store reference which can essentially close the store and unless we can inc the reference
     * we can't use it.
     */
        store.incRef();
        try {
            // reread the last committed segment infos
            lastCommittedSegmentInfos = store.readLastCommittedSegmentsInfo();
        } catch (Exception e) {
            if (isClosed.get() == false) {
                try {
                    logger.warn("failed to read latest segment infos on flush", e);
                } catch (Exception inner) {
                    e.addSuppressed(inner);
                }
                if (Lucene.isCorruptionException(e)) {
                    throw new FlushFailedEngineException(shardId, e);
                }
            }
        } finally {
            store.decRef();
        }
    }

    @Override
    public void rollTranslogGeneration() throws EngineException {
        try (ReleasableLock ignored = readLock.acquire()) {
            ensureOpen();
            translog.rollGeneration();
            translog.trimUnreferencedReaders();
        } catch (AlreadyClosedException e) {
            failOnTragicEvent(e);
            throw e;
        } catch (Exception e) {
            try {
                failEngine("translog trimming failed", e);
            } catch (Exception inner) {
                e.addSuppressed(inner);
            }
            throw new EngineException(shardId, "failed to roll translog", e);
        }
    }

    @Override
    public void trimUnreferencedTranslogFiles() throws EngineException {
        try (ReleasableLock lock = readLock.acquire()) {
            ensureOpen();
            translog.trimUnreferencedReaders();
        } catch (AlreadyClosedException e) {
            failOnTragicEvent(e);
            throw e;
        } catch (Exception e) {
            try {
                failEngine("translog trimming failed", e);
            } catch (Exception inner) {
                e.addSuppressed(inner);
            }
            throw new EngineException(shardId, "failed to trim translog", e);
        }
    }

    @Override
    public boolean shouldRollTranslogGeneration() {
        return getTranslog().shouldRollGeneration();
    }

    @Override
    public void trimOperationsFromTranslog(long belowTerm, long aboveSeqNo) throws EngineException {
        try (ReleasableLock lock = readLock.acquire()) {
            ensureOpen();
            translog.trimOperations(belowTerm, aboveSeqNo);
        } catch (AlreadyClosedException e) {
            failOnTragicEvent(e);
            throw e;
        } catch (Exception e) {
            try {
                failEngine("translog operations trimming failed", e);
            } catch (Exception inner) {
                e.addSuppressed(inner);
            }
            throw new EngineException(shardId, "failed to trim translog operations", e);
        }
    }

    private void pruneDeletedTombstones() {
        /*
         * We need to deploy two different trimming strategies for GC deletes on primary and replicas. Delete operations on primary
         * are remembered for at least one GC delete cycle and trimmed periodically. This is, at the moment, the best we can do on
         * primary for user facing APIs but this arbitrary time limit is problematic for replicas. On replicas however we should
         * trim only deletes whose seqno at most the local checkpoint. This requirement is explained as follows.
         *
         * Suppose o1 and o2 are two operations on the same document with seq#(o1) < seq#(o2), and o2 arrives before o1 on the replica.
         * o2 is processed normally since it arrives first; when o1 arrives it should be discarded:
         * - If seq#(o1) <= LCP, then it will be not be added to Lucene, as it was already previously added.
         * - If seq#(o1)  > LCP, then it depends on the nature of o2:
         *   *) If o2 is a delete then its seq# is recorded in the VersionMap, since seq#(o2) > seq#(o1) > LCP,
         *      so a lookup can find it and determine that o1 is stale.
         *   *) If o2 is an indexing then its seq# is either in Lucene (if refreshed) or the VersionMap (if not refreshed yet),
         *      so a real-time lookup can find it and determine that o1 is stale.
         *
         * Here we prefer to deploy a single trimming strategy, which satisfies two constraints, on both primary and replicas because:
         * - It's simpler - no need to distinguish if an engine is running at primary mode or replica mode or being promoted.
         * - If a replica subsequently is promoted, user experience is maintained as that replica remembers deletes for the last GC cycle.
         *
         * However, the version map may consume less memory if we deploy two different trimming strategies for primary and replicas.
         */
        final long timeMSec = engineConfig.getThreadPool().relativeTimeInMillis();
        final long maxTimestampToPrune = timeMSec - engineConfig.getIndexSettings().getGcDeletesInMillis();
        versionMap.pruneTombstones(maxTimestampToPrune, localCheckpointTracker.getCheckpoint());
        lastDeleteVersionPruneTimeMSec = timeMSec;
    }

    // testing
    void clearDeletedTombstones() {
        versionMap.pruneTombstones(Long.MAX_VALUE, localCheckpointTracker.getMaxSeqNo());
    }

    // for testing
    final Collection<DeleteVersionValue> getDeletedTombstones() {
        return versionMap.getAllTombstones().values();
    }

    @Override
    public void forceMerge(final boolean flush, int maxNumSegments, boolean onlyExpungeDeletes,
                           final boolean upgrade, final boolean upgradeOnlyAncientSegments) throws EngineException, IOException {
        /*
         * We do NOT acquire the readlock here since we are waiting on the merges to finish
         * that's fine since the IW.rollback should stop all the threads and trigger an IOException
         * causing us to fail the forceMerge
         *
         * The way we implement upgrades is a bit hackish in the sense that we set an instance
         * variable and that this setting will thus apply to the next forced merge that will be run.
         * This is ok because (1) this is the only place we call forceMerge, (2) we have a single
         * thread for optimize, and the 'optimizeLock' guarding this code, and (3) ConcurrentMergeScheduler
         * syncs calls to findForcedMerges.
         */
        assert indexWriter.getConfig().getMergePolicy() instanceof ElasticsearchMergePolicy : "MergePolicy is " + indexWriter.getConfig().getMergePolicy().getClass().getName();
        ElasticsearchMergePolicy mp = (ElasticsearchMergePolicy) indexWriter.getConfig().getMergePolicy();
        optimizeLock.lock();
        try {
            ensureOpen();
            if (upgrade) {
                logger.info("starting segment upgrade upgradeOnlyAncientSegments={}", upgradeOnlyAncientSegments);
                mp.setUpgradeInProgress(true, upgradeOnlyAncientSegments);
            }
            store.incRef(); // increment the ref just to ensure nobody closes the store while we optimize
            try {
                if (onlyExpungeDeletes) {
                    assert upgrade == false;
                    indexWriter.forceMergeDeletes(true /* blocks and waits for merges*/);
                } else if (maxNumSegments <= 0) {
                    assert upgrade == false;
                    indexWriter.maybeMerge();
                } else {
                    indexWriter.forceMerge(maxNumSegments, true /* blocks and waits for merges*/);
                }
                if (flush) {
                    if (tryRenewSyncCommit() == false) {
                        flush(false, true);
                    }
                }
                if (upgrade) {
                    logger.info("finished segment upgrade");
                }
            } finally {
                store.decRef();
            }
        } catch (AlreadyClosedException ex) {
            /* in this case we first check if the engine is still open. If so this exception is just fine
             * and expected. We don't hold any locks while we block on forceMerge otherwise it would block
             * closing the engine as well. If we are not closed we pass it on to failOnTragicEvent which ensures
             * we are handling a tragic even exception here */
            ensureOpen(ex);
            failOnTragicEvent(ex);
            throw ex;
        } catch (Exception e) {
            try {
                maybeFailEngine("force merge", e);
            } catch (Exception inner) {
                e.addSuppressed(inner);
            }
            throw e;
        } finally {
            try {
                mp.setUpgradeInProgress(false, false); // reset it just to make sure we reset it in a case of an error
            } finally {
                optimizeLock.unlock();
            }
        }
    }

    @Override
    public IndexCommitRef acquireLastIndexCommit(final boolean flushFirst) throws EngineException {
        // we have to flush outside of the readlock otherwise we might have a problem upgrading
        // the to a write lock when we fail the engine in this operation
        if (flushFirst) {
            logger.trace("start flush for snapshot");
            flush(false, true);
            logger.trace("finish flush for snapshot");
        }
        final IndexCommit lastCommit = combinedDeletionPolicy.acquireIndexCommit(false);
        return new Engine.IndexCommitRef(lastCommit, () -> releaseIndexCommit(lastCommit));
    }

    @Override
    public IndexCommitRef acquireSafeIndexCommit() throws EngineException {
        final IndexCommit safeCommit = combinedDeletionPolicy.acquireIndexCommit(true);
        return new Engine.IndexCommitRef(safeCommit, () -> releaseIndexCommit(safeCommit));
    }

    private void releaseIndexCommit(IndexCommit snapshot) throws IOException {
        // Revisit the deletion policy if we can clean up the snapshotting commit.
        if (combinedDeletionPolicy.releaseCommit(snapshot)) {
            ensureOpen();
            // Here we don't have to trim translog because snapshotting an index commit
            // does not lock translog or prevents unreferenced files from trimming.
            indexWriter.deleteUnusedFiles();
        }
    }

    private boolean failOnTragicEvent(AlreadyClosedException ex) {
        final boolean engineFailed;
        // if we are already closed due to some tragic exception
        // we need to fail the engine. it might have already been failed before
        // but we are double-checking it's failed and closed
        if (indexWriter.isOpen() == false && indexWriter.getTragicException() != null) {
            final Exception tragicException;
            if (indexWriter.getTragicException() instanceof Exception) {
                tragicException = (Exception) indexWriter.getTragicException();
            } else {
                tragicException = new RuntimeException(indexWriter.getTragicException());
            }
            failEngine("already closed by tragic event on the index writer", tragicException);
            engineFailed = true;
        } else if (translog.isOpen() == false && translog.getTragicException() != null) {
            failEngine("already closed by tragic event on the translog", translog.getTragicException());
            engineFailed = true;
        } else if (failedEngine.get() == null && isClosed.get() == false) { // we are closed but the engine is not failed yet?
            // this smells like a bug - we only expect ACE if we are in a fatal case ie. either translog or IW is closed by
            // a tragic event or has closed itself. if that is not the case we are in a buggy state and raise an assertion error
            throw new AssertionError("Unexpected AlreadyClosedException", ex);
        } else {
            engineFailed = false;
        }
        return engineFailed;
    }

    @Override
    protected boolean maybeFailEngine(String source, Exception e) {
        boolean shouldFail = super.maybeFailEngine(source, e);
        if (shouldFail) {
            return true;
        }
        // Check for AlreadyClosedException -- ACE is a very special
        // exception that should only be thrown in a tragic event. we pass on the checks to failOnTragicEvent which will
        // throw and AssertionError if the tragic event condition is not met.
        if (e instanceof AlreadyClosedException) {
            return failOnTragicEvent((AlreadyClosedException)e);
        } else if (e != null &&
                ((indexWriter.isOpen() == false && indexWriter.getTragicException() == e)
                        || (translog.isOpen() == false && translog.getTragicException() == e))) {
            // this spot on - we are handling the tragic event exception here so we have to fail the engine
            // right away
            failEngine(source, e);
            return true;
        }
        return false;
    }

    @Override
    protected SegmentInfos getLastCommittedSegmentInfos() {
        return lastCommittedSegmentInfos;
    }

    @Override
    protected final void writerSegmentStats(SegmentsStats stats) {
        stats.addVersionMapMemoryInBytes(versionMap.ramBytesUsed());
        stats.addIndexWriterMemoryInBytes(indexWriter.ramBytesUsed());
        stats.updateMaxUnsafeAutoIdTimestamp(maxUnsafeAutoIdTimestamp.get());
    }

    @Override
    public long getIndexBufferRAMBytesUsed() {
        // We don't guard w/ readLock here, so we could throw AlreadyClosedException
        return indexWriter.ramBytesUsed() + versionMap.ramBytesUsedForRefresh();
    }

    @Override
    public List<Segment> segments(boolean verbose) {
        try (ReleasableLock lock = readLock.acquire()) {
            Segment[] segmentsArr = getSegmentInfo(lastCommittedSegmentInfos, verbose);

            // fill in the merges flag
            Set<OnGoingMerge> onGoingMerges = mergeScheduler.onGoingMerges();
            for (OnGoingMerge onGoingMerge : onGoingMerges) {
                for (SegmentCommitInfo segmentInfoPerCommit : onGoingMerge.getMergedSegments()) {
                    for (Segment segment : segmentsArr) {
                        if (segment.getName().equals(segmentInfoPerCommit.info.name)) {
                            segment.mergeId = onGoingMerge.getId();
                            break;
                        }
                    }
                }
            }
            return Arrays.asList(segmentsArr);
        }
    }

    /**
     * Closes the engine without acquiring the write lock. This should only be
     * called while the write lock is hold or in a disaster condition ie. if the engine
     * is failed.
     */
    @Override
    protected final void closeNoLock(String reason, CountDownLatch closedLatch) {
        if (isClosed.compareAndSet(false, true)) {
            assert rwl.isWriteLockedByCurrentThread() || failEngineLock.isHeldByCurrentThread() : "Either the write lock must be held or the engine must be currently be failing itself";
            try {
                this.versionMap.clear();
                if (internalSearcherManager != null) {
                    internalSearcherManager.removeListener(versionMap);
                }
                try {
                    IOUtils.close(externalSearcherManager, internalSearcherManager);
                } catch (Exception e) {
                    logger.warn("Failed to close SearcherManager", e);
                }
                try {
                    IOUtils.close(translog);
                } catch (Exception e) {
                    logger.warn("Failed to close translog", e);
                }
                // no need to commit in this case!, we snapshot before we close the shard, so translog and all sync'ed
                logger.trace("rollback indexWriter");
                try {
                    indexWriter.rollback();
                } catch (AlreadyClosedException ex) {
                    failOnTragicEvent(ex);
                    throw ex;
                }
                logger.trace("rollback indexWriter done");
            } catch (Exception e) {
                logger.warn("failed to rollback writer on close", e);
            } finally {
                try {
                    store.decRef();
                    logger.debug("engine closed [{}]", reason);
                } finally {
                    closedLatch.countDown();
                }
            }
        }
    }

    @Override
    public Searcher acquireSearcher(String source, SearcherScope scope) {
        /* Acquire order here is store -> manager since we need
         * to make sure that the store is not closed before
         * the searcher is acquired. */
        store.incRef();
        Releasable releasable = store::decRef;
        try {
            final ReferenceManager<IndexSearcher> referenceManager;
            switch (scope) {
                case INTERNAL:
                    referenceManager = internalSearcherManager;
                    break;
                case EXTERNAL:
                    referenceManager = externalSearcherManager;
                    break;
                default:
                    throw new IllegalStateException("unknown scope: " + scope);
            }
            EngineSearcher engineSearcher = new EngineSearcher(source, referenceManager, store, logger);
            releasable = null; // success - hand over the reference to the engine searcher
            return engineSearcher;
        } catch (AlreadyClosedException ex) {
            throw ex;
        } catch (Exception ex) {
            ensureOpen(ex); // throw EngineCloseException here if we are already closed
            logger.error(() -> new ParameterizedMessage("failed to acquire searcher, source {}", source), ex);
            throw new EngineException(shardId, "failed to acquire searcher, source " + source, ex);
        } finally {
            Releasables.close(releasable);
        }
    }

    private long loadCurrentVersionFromIndex(Term uid) throws IOException {
        assert incrementIndexVersionLookup();
        try (Searcher searcher = acquireSearcher("load_version", SearcherScope.INTERNAL)) {
            return VersionsAndSeqNoResolver.loadVersion(searcher.reader(), uid);
        }
    }

    private IndexWriter createWriter() throws IOException {
        try {
            final IndexWriterConfig iwc = getIndexWriterConfig();
            return createWriter(store.directory(), iwc);
        } catch (LockObtainFailedException ex) {
            logger.warn("could not lock IndexWriter", ex);
            throw ex;
        }
    }

    // pkg-private for testing
    IndexWriter createWriter(Directory directory, IndexWriterConfig iwc) throws IOException {
        if (Assertions.ENABLED) {
            return new AssertingIndexWriter(directory, iwc);
        } else {
            return new IndexWriter(directory, iwc);
        }
    }

    private IndexWriterConfig getIndexWriterConfig() {
        final IndexWriterConfig iwc = new IndexWriterConfig(engineConfig.getAnalyzer());
        iwc.setCommitOnClose(false); // we by default don't commit on close
        iwc.setOpenMode(IndexWriterConfig.OpenMode.APPEND);
        iwc.setIndexDeletionPolicy(combinedDeletionPolicy);
        // with tests.verbose, lucene sets this up: plumb to align with filesystem stream
        boolean verbose = false;
        try {
            verbose = Boolean.parseBoolean(System.getProperty("tests.verbose"));
        } catch (Exception ignore) {
        }
        iwc.setInfoStream(verbose ? InfoStream.getDefault() : new LoggerInfoStream(logger));
        iwc.setMergeScheduler(mergeScheduler);
        // Give us the opportunity to upgrade old segments while performing
        // background merges
        MergePolicy mergePolicy = config().getMergePolicy();
        if (softDeleteEnabled) {
<<<<<<< HEAD
            iwc.setSoftDeletesField(Lucene.SOFT_DELETE_FIELD);
            mergePolicy = new RecoverySourcePruneMergePolicy(SourceFieldMapper.RECOVERY_SOURCE_NAME, softDeletesPolicy::getRetentionQuery,
                new SoftDeletesRetentionMergePolicy(Lucene.SOFT_DELETE_FIELD, softDeletesPolicy::getRetentionQuery, mergePolicy));
=======
            iwc.setSoftDeletesField(Lucene.SOFT_DELETES_FIELD);
            mergePolicy = new RecoverySourcePruneMergePolicy(SourceFieldMapper.RECOVERY_SOURCE_NAME, softDeletesPolicy::getRetentionQuery,
                new SoftDeletesRetentionMergePolicy(Lucene.SOFT_DELETES_FIELD, softDeletesPolicy::getRetentionQuery, mergePolicy));
>>>>>>> 6dd0aa54
        }
        iwc.setMergePolicy(new ElasticsearchMergePolicy(mergePolicy));
        iwc.setSimilarity(engineConfig.getSimilarity());
        iwc.setRAMBufferSizeMB(engineConfig.getIndexingBufferSize().getMbFrac());
        iwc.setCodec(engineConfig.getCodec());
        iwc.setUseCompoundFile(true); // always use compound on flush - reduces # of file-handles on refresh
        if (config().getIndexSort() != null) {
            iwc.setIndexSort(config().getIndexSort());
        }
        return iwc;
    }

    /** Extended SearcherFactory that warms the segments if needed when acquiring a new searcher */
    static final class SearchFactory extends EngineSearcherFactory {
        private final Engine.Warmer warmer;
        private final Logger logger;
        private final AtomicBoolean isEngineClosed;

        SearchFactory(Logger logger, AtomicBoolean isEngineClosed, EngineConfig engineConfig) {
            super(engineConfig);
            warmer = engineConfig.getWarmer();
            this.logger = logger;
            this.isEngineClosed = isEngineClosed;
        }

        @Override
        public IndexSearcher newSearcher(IndexReader reader, IndexReader previousReader) throws IOException {
            IndexSearcher searcher = super.newSearcher(reader, previousReader);
            if (reader instanceof LeafReader && isMergedSegment((LeafReader) reader)) {
                // we call newSearcher from the IndexReaderWarmer which warms segments during merging
                // in that case the reader is a LeafReader and all we need to do is to build a new Searcher
                // and return it since it does it's own warming for that particular reader.
                return searcher;
            }
            if (warmer != null) {
                try {
                    assert searcher.getIndexReader() instanceof ElasticsearchDirectoryReader : "this class needs an ElasticsearchDirectoryReader but got: " + searcher.getIndexReader().getClass();
                    warmer.warm(new Searcher("top_reader_warming", searcher));
                } catch (Exception e) {
                    if (isEngineClosed.get() == false) {
                        logger.warn("failed to prepare/warm", e);
                    }
                }
            }
            return searcher;
        }
    }

    @Override
    public void activateThrottling() {
        int count = throttleRequestCount.incrementAndGet();
        assert count >= 1 : "invalid post-increment throttleRequestCount=" + count;
        if (count == 1) {
            throttle.activate();
        }
    }

    @Override
    public void deactivateThrottling() {
        int count = throttleRequestCount.decrementAndGet();
        assert count >= 0 : "invalid post-decrement throttleRequestCount=" + count;
        if (count == 0) {
            throttle.deactivate();
        }
    }

    @Override
    public boolean isThrottled() {
        return throttle.isThrottled();
    }

    @Override
    public long getIndexThrottleTimeInMillis() {
        return throttle.getThrottleTimeInMillis();
    }

    long getGcDeletesInMillis() {
        return engineConfig.getIndexSettings().getGcDeletesInMillis();
    }

    LiveIndexWriterConfig getCurrentIndexWriterConfig() {
        return indexWriter.getConfig();
    }

    private final class EngineMergeScheduler extends ElasticsearchConcurrentMergeScheduler {
        private final AtomicInteger numMergesInFlight = new AtomicInteger(0);
        private final AtomicBoolean isThrottling = new AtomicBoolean();

        EngineMergeScheduler(ShardId shardId, IndexSettings indexSettings) {
            super(shardId, indexSettings);
        }

        @Override
        public synchronized void beforeMerge(OnGoingMerge merge) {
            int maxNumMerges = mergeScheduler.getMaxMergeCount();
            if (numMergesInFlight.incrementAndGet() > maxNumMerges) {
                if (isThrottling.getAndSet(true) == false) {
                    logger.info("now throttling indexing: numMergesInFlight={}, maxNumMerges={}", numMergesInFlight, maxNumMerges);
                    activateThrottling();
                }
            }
        }

        @Override
        public synchronized void afterMerge(OnGoingMerge merge) {
            int maxNumMerges = mergeScheduler.getMaxMergeCount();
            if (numMergesInFlight.decrementAndGet() < maxNumMerges) {
                if (isThrottling.getAndSet(false)) {
                    logger.info("stop throttling indexing: numMergesInFlight={}, maxNumMerges={}", numMergesInFlight, maxNumMerges);
                    deactivateThrottling();
                }
            }
            if (indexWriter.hasPendingMerges() == false && System.nanoTime() - lastWriteNanos >= engineConfig.getFlushMergesAfter().nanos()) {
                // NEVER do this on a merge thread since we acquire some locks blocking here and if we concurrently rollback the writer
                // we deadlock on engine#close for instance.
                engineConfig.getThreadPool().executor(ThreadPool.Names.FLUSH).execute(new AbstractRunnable() {
                    @Override
                    public void onFailure(Exception e) {
                        if (isClosed.get() == false) {
                            logger.warn("failed to flush after merge has finished");
                        }
                    }

                    @Override
                    protected void doRun() throws Exception {
                        // if we have no pending merges and we are supposed to flush once merges have finished
                        // we try to renew a sync commit which is the case when we are having a big merge after we
                        // are inactive. If that didn't work we go and do a real flush which is ok since it only doesn't work
                        // if we either have records in the translog or if we don't have a sync ID at all...
                        // maybe even more important, we flush after all merges finish and we are inactive indexing-wise to
                        // free up transient disk usage of the (presumably biggish) segments that were just merged
                        if (tryRenewSyncCommit() == false) {
                            flush();
                        }
                    }
                });

            }
        }

        @Override
        protected void handleMergeException(final Directory dir, final Throwable exc) {
            engineConfig.getThreadPool().generic().execute(new AbstractRunnable() {
                @Override
                public void onFailure(Exception e) {
                    logger.debug("merge failure action rejected", e);
                }

                @Override
                protected void doRun() throws Exception {
                    /*
                     * We do this on another thread rather than the merge thread that we are initially called on so that we have complete
                     * confidence that the call stack does not contain catch statements that would cause the error that might be thrown
                     * here from being caught and never reaching the uncaught exception handler.
                     */
                    failEngine("merge failed", new MergePolicy.MergeException(exc, dir));
                }
            });
        }
    }

    /**
     * Commits the specified index writer.
     *
     * @param writer   the index writer to commit
     * @param translog the translog
     * @param syncId   the sync flush ID ({@code null} if not committing a synced flush)
     * @throws IOException if an I/O exception occurs committing the specfied writer
     */
    protected void commitIndexWriter(final IndexWriter writer, final Translog translog, @Nullable final String syncId) throws IOException {
        ensureCanFlush();
        try {
            final long localCheckpoint = localCheckpointTracker.getCheckpoint();
            final Translog.TranslogGeneration translogGeneration = translog.getMinGenerationForSeqNo(localCheckpoint + 1);
            final String translogFileGeneration = Long.toString(translogGeneration.translogFileGeneration);
            final String translogUUID = translogGeneration.translogUUID;
            final String localCheckpointValue = Long.toString(localCheckpoint);

            writer.setLiveCommitData(() -> {
                /*
                 * The user data captured above (e.g. local checkpoint) contains data that must be evaluated *before* Lucene flushes
                 * segments, including the local checkpoint amongst other values. The maximum sequence number is different, we never want
                 * the maximum sequence number to be less than the last sequence number to go into a Lucene commit, otherwise we run the
                 * risk of re-using a sequence number for two different documents when restoring from this commit point and subsequently
                 * writing new documents to the index. Since we only know which Lucene documents made it into the final commit after the
                 * {@link IndexWriter#commit()} call flushes all documents, we defer computation of the maximum sequence number to the time
                 * of invocation of the commit data iterator (which occurs after all documents have been flushed to Lucene).
                 */
                final Map<String, String> commitData = new HashMap<>(6);
                commitData.put(Translog.TRANSLOG_GENERATION_KEY, translogFileGeneration);
                commitData.put(Translog.TRANSLOG_UUID_KEY, translogUUID);
                commitData.put(SequenceNumbers.LOCAL_CHECKPOINT_KEY, localCheckpointValue);
                if (syncId != null) {
                    commitData.put(Engine.SYNC_COMMIT_ID, syncId);
                }
                commitData.put(SequenceNumbers.MAX_SEQ_NO, Long.toString(localCheckpointTracker.getMaxSeqNo()));
                commitData.put(MAX_UNSAFE_AUTO_ID_TIMESTAMP_COMMIT_ID, Long.toString(maxUnsafeAutoIdTimestamp.get()));
                commitData.put(HISTORY_UUID_KEY, historyUUID);
                if (softDeleteEnabled) {
                    commitData.put(Engine.MIN_RETAINED_SEQNO, Long.toString(softDeletesPolicy.getMinRetainedSeqNo()));
                }
                logger.trace("committing writer with commit data [{}]", commitData);
                return commitData.entrySet().iterator();
            });

            writer.commit();
        } catch (final Exception ex) {
            try {
                failEngine("lucene commit failed", ex);
            } catch (final Exception inner) {
                ex.addSuppressed(inner);
            }
            throw ex;
        } catch (final AssertionError e) {
            /*
             * If assertions are enabled, IndexWriter throws AssertionError on commit if any files don't exist, but tests that randomly
             * throw FileNotFoundException or NoSuchFileException can also hit this.
             */
            if (ExceptionsHelper.stackTrace(e).contains("org.apache.lucene.index.IndexWriter.filesExist")) {
                final EngineException engineException = new EngineException(shardId, "failed to commit engine", e);
                try {
                    failEngine("lucene commit failed", engineException);
                } catch (final Exception inner) {
                    engineException.addSuppressed(inner);
                }
                throw engineException;
            } else {
                throw e;
            }
        }
    }

    private void ensureCanFlush() {
        // translog recover happens after the engine is fully constructed
        // if we are in this stage we have to prevent flushes from this
        // engine otherwise we might loose documents if the flush succeeds
        // and the translog recover fails we we "commit" the translog on flush.
        if (pendingTranslogRecovery.get()) {
            throw new IllegalStateException(shardId.toString() + " flushes are disabled - pending translog recovery");
        }
    }

    public void onSettingsChanged() {
        mergeScheduler.refreshConfig();
        // config().isEnableGcDeletes() or config.getGcDeletesInMillis() may have changed:
        maybePruneDeletes();
        if (engineConfig.isAutoGeneratedIDsOptimizationEnabled() == false) {
            // this is an anti-viral settings you can only opt out for the entire index
            // only if a shard starts up again due to relocation or if the index is closed
            // the setting will be re-interpreted if it's set to true
            this.maxUnsafeAutoIdTimestamp.set(Long.MAX_VALUE);
        }
        final TranslogDeletionPolicy translogDeletionPolicy = translog.getDeletionPolicy();
        final IndexSettings indexSettings = engineConfig.getIndexSettings();
        translogDeletionPolicy.setRetentionAgeInMillis(indexSettings.getTranslogRetentionAge().getMillis());
        translogDeletionPolicy.setRetentionSizeInBytes(indexSettings.getTranslogRetentionSize().getBytes());
        softDeletesPolicy.setRetentionOperations(indexSettings.getSoftDeleteRetentionOperations());
    }

    public MergeStats getMergeStats() {
        return mergeScheduler.stats();
    }

    // Used only for testing! Package private to prevent anyone else from using it
    LocalCheckpointTracker getLocalCheckpointTracker() {
        return localCheckpointTracker;
    }

    @Override
    public long getLastSyncedGlobalCheckpoint() {
        return getTranslog().getLastSyncedGlobalCheckpoint();
    }

    @Override
    public long getLocalCheckpoint() {
        return localCheckpointTracker.getCheckpoint();
    }

    @Override
    public void waitForOpsToComplete(long seqNo) throws InterruptedException {
        localCheckpointTracker.waitForOpsToComplete(seqNo);
    }

    @Override
    public void resetLocalCheckpoint(long localCheckpoint) {
        localCheckpointTracker.resetCheckpoint(localCheckpoint);
    }

    @Override
    public SeqNoStats getSeqNoStats(long globalCheckpoint) {
        return localCheckpointTracker.getStats(globalCheckpoint);
    }

    /**
     * Returns the number of times a version was looked up either from the index.
     * Note this is only available if assertions are enabled
     */
    long getNumIndexVersionsLookups() { // for testing
        return numIndexVersionsLookups.count();
    }

    /**
     * Returns the number of times a version was looked up either from memory or from the index.
     * Note this is only available if assertions are enabled
     */
    long getNumVersionLookups() { // for testing
        return numVersionLookups.count();
    }

    private boolean incrementVersionLookup() { // only used by asserts
        numVersionLookups.inc();
        return true;
    }

    private boolean incrementIndexVersionLookup() {
        numIndexVersionsLookups.inc();
        return true;
    }

    int getVersionMapSize() {
        return versionMap.getAllCurrent().size();
    }

    boolean isSafeAccessRequired() {
        return versionMap.isSafeAccessRequired();
    }

    /**
     * Returns the number of documents have been deleted since this engine was opened.
     * This count does not include the deletions from the existing segments before opening engine.
     */
    long getNumDocDeletes() {
        return numDocDeletes.count();
    }

    /**
     * Returns the number of documents have been appended since this engine was opened.
     * This count does not include the appends from the existing segments before opening engine.
     */
    long getNumDocAppends() {
        return numDocAppends.count();
    }

    /**
     * Returns the number of documents have been updated since this engine was opened.
     * This count does not include the updates from the existing segments before opening engine.
     */
    long getNumDocUpdates() {
        return numDocUpdates.count();
    }

    @Override
<<<<<<< HEAD
    public Translog.Snapshot newLuceneChangesSnapshot(String source, MapperService mapperService,
                                                      long minSeqNo, long maxSeqNo, boolean requiredFullRange) throws IOException {
        // TODO: Should we defer the refresh until we really need it?
        ensureOpen();
        if (lastRefreshedCheckpoint() < maxSeqNo) {
=======
    public Translog.Snapshot newChangesSnapshot(String source, MapperService mapperService,
                                                long fromSeqNo, long toSeqNo, boolean requiredFullRange) throws IOException {
        // TODO: Should we defer the refresh until we really need it?
        ensureOpen();
        if (lastRefreshedCheckpoint() < toSeqNo) {
>>>>>>> 6dd0aa54
            refresh(source, SearcherScope.INTERNAL);
        }
        Searcher searcher = acquireSearcher(source, SearcherScope.INTERNAL);
        try {
            LuceneChangesSnapshot snapshot = new LuceneChangesSnapshot(
<<<<<<< HEAD
                searcher, mapperService, LuceneChangesSnapshot.DEFAULT_BATCH_SIZE, minSeqNo, maxSeqNo, requiredFullRange);
            searcher = null;
            return snapshot;
=======
                searcher, mapperService, LuceneChangesSnapshot.DEFAULT_BATCH_SIZE, fromSeqNo, toSeqNo, requiredFullRange);
            searcher = null;
            return snapshot;
        } catch (Exception e) {
            try {
                maybeFailEngine("acquire changes snapshot", e);
            } catch (Exception inner) {
                e.addSuppressed(inner);
            }
            throw e;
>>>>>>> 6dd0aa54
        } finally {
            IOUtils.close(searcher);
        }
    }

    @Override
    public boolean hasCompleteOperationHistory(String source, MapperService mapperService, long startingSeqNo) throws IOException {
        if (engineConfig.getIndexSettings().isSoftDeleteEnabled()) {
            return getMinRetainedSeqNo() <= startingSeqNo;
        } else {
            final long currentLocalCheckpoint = getLocalCheckpointTracker().getCheckpoint();
            final LocalCheckpointTracker tracker = new LocalCheckpointTracker(startingSeqNo, startingSeqNo - 1);
            try (Translog.Snapshot snapshot = getTranslog().newSnapshotFromMinSeqNo(startingSeqNo)) {
                Translog.Operation operation;
                while ((operation = snapshot.next()) != null) {
                    if (operation.seqNo() != SequenceNumbers.UNASSIGNED_SEQ_NO) {
                        tracker.markSeqNoAsCompleted(operation.seqNo());
                    }
                }
            }
            return tracker.getCheckpoint() >= currentLocalCheckpoint;
        }
    }

    /**
     * Returns the minimum seqno that is retained in the Lucene index.
     * Operations whose seq# are at least this value should exist in the Lucene index.
     */
    final long getMinRetainedSeqNo() {
        assert softDeleteEnabled : Thread.currentThread().getName();
        return softDeletesPolicy.getMinRetainedSeqNo();
    }

    @Override
    public Closeable acquireRetentionLockForPeerRecovery() {
<<<<<<< HEAD
        final Closeable translogLock = translog.acquireRetentionLock();
        final Releasable softDeletesLock = softDeletesPolicy.acquireRetentionLock();
        return () -> IOUtils.close(translogLock, softDeletesLock);
=======
        if (softDeleteEnabled) {
            return softDeletesPolicy.acquireRetentionLock();
        } else {
            return translog.acquireRetentionLock();
        }
>>>>>>> 6dd0aa54
    }

    @Override
    public boolean isRecovering() {
        return pendingTranslogRecovery.get();
    }

    /**
     * Gets the commit data from {@link IndexWriter} as a map.
     */
    private static Map<String, String> commitDataAsMap(final IndexWriter indexWriter) {
        Map<String, String> commitData = new HashMap<>(6);
        for (Map.Entry<String, String> entry : indexWriter.getLiveCommitData()) {
            commitData.put(entry.getKey(), entry.getValue());
        }
        return commitData;
    }

    private final class AssertingIndexWriter extends IndexWriter {
        AssertingIndexWriter(Directory d, IndexWriterConfig conf) throws IOException {
            super(d, conf);
        }
        @Override
        public long updateDocument(Term term, Iterable<? extends IndexableField> doc) throws IOException {
            assert softDeleteEnabled == false : "Call #updateDocument but soft-deletes is enabled";
            return super.updateDocument(term, doc);
        }
        @Override
        public long updateDocuments(Term delTerm, Iterable<? extends Iterable<? extends IndexableField>> docs) throws IOException {
            assert softDeleteEnabled == false : "Call #updateDocuments but soft-deletes is enabled";
            return super.updateDocuments(delTerm, docs);
        }
        @Override
        public long deleteDocuments(Term... terms) throws IOException {
            assert softDeleteEnabled == false : "Call #deleteDocuments but soft-deletes is enabled";
            return super.deleteDocuments(terms);
        }
        @Override
        public long softUpdateDocument(Term term, Iterable<? extends IndexableField> doc, Field... softDeletes) throws IOException {
            assert softDeleteEnabled : "Call #softUpdateDocument but soft-deletes is disabled";
            return super.softUpdateDocument(term, doc, softDeletes);
        }
        @Override
        public long softUpdateDocuments(Term term, Iterable<? extends Iterable<? extends IndexableField>> docs, Field... softDeletes) throws IOException {
            assert softDeleteEnabled : "Call #softUpdateDocuments but soft-deletes is disabled";
            return super.softUpdateDocuments(term, docs, softDeletes);
        }
    }

    /**
     * Returned the last local checkpoint value has been refreshed internally.
     */
    final long lastRefreshedCheckpoint() {
        return lastRefreshedCheckpointListener.refreshedCheckpoint.get();
    }
<<<<<<< HEAD
    private final class LastRefreshedCheckpointListener implements ReferenceManager.RefreshListener {
        final AtomicLong refreshedCheckpoint;
        private long pendingCheckpoint;
        LastRefreshedCheckpointListener(long initialLocalCheckpoint) {
            this.refreshedCheckpoint = new AtomicLong(initialLocalCheckpoint);
        }
        @Override
        public void beforeRefresh() {
            pendingCheckpoint = localCheckpointTracker.getCheckpoint(); // All change until this point should be visible after refresh
        }
        @Override
        public void afterRefresh(boolean didRefresh) {
            if (didRefresh) {
                refreshedCheckpoint.set(pendingCheckpoint);
            }
        }
=======

    private final class LastRefreshedCheckpointListener implements ReferenceManager.RefreshListener {
        final AtomicLong refreshedCheckpoint;
        private long pendingCheckpoint;

        LastRefreshedCheckpointListener(long initialLocalCheckpoint) {
            this.refreshedCheckpoint = new AtomicLong(initialLocalCheckpoint);
        }

        @Override
        public void beforeRefresh() {
            // all changes until this point should be visible after refresh
            pendingCheckpoint = localCheckpointTracker.getCheckpoint();
        }

        @Override
        public void afterRefresh(boolean didRefresh) {
            if (didRefresh) {
                updateRefreshedCheckpoint(pendingCheckpoint);
            }
        }

        void updateRefreshedCheckpoint(long checkpoint) {
            refreshedCheckpoint.updateAndGet(curr -> Math.max(curr, checkpoint));
            assert refreshedCheckpoint.get() >= checkpoint : refreshedCheckpoint.get() + " < " + checkpoint;
        }
>>>>>>> 6dd0aa54
    }
}<|MERGE_RESOLUTION|>--- conflicted
+++ resolved
@@ -149,11 +149,7 @@
     private final CounterMetric numDocDeletes = new CounterMetric();
     private final CounterMetric numDocAppends = new CounterMetric();
     private final CounterMetric numDocUpdates = new CounterMetric();
-<<<<<<< HEAD
-    private final NumericDocValuesField softDeleteField = Lucene.newSoftDeleteField();
-=======
     private final NumericDocValuesField softDeletesField = Lucene.newSoftDeletesField();
->>>>>>> 6dd0aa54
     private final boolean softDeleteEnabled;
     private final SoftDeletesPolicy softDeletesPolicy;
     private final LastRefreshedCheckpointListener lastRefreshedCheckpointListener;
@@ -491,11 +487,7 @@
     @Override
     public Translog.Snapshot readHistoryOperations(String source, MapperService mapperService, long startingSeqNo) throws IOException {
         if (engineConfig.getIndexSettings().isSoftDeleteEnabled()) {
-<<<<<<< HEAD
-            return newLuceneChangesSnapshot(source, mapperService, Math.max(0, startingSeqNo), Long.MAX_VALUE, false);
-=======
             return newChangesSnapshot(source, mapperService, Math.max(0, startingSeqNo), Long.MAX_VALUE, false);
->>>>>>> 6dd0aa54
         } else {
             return getTranslog().newSnapshotFromMinSeqNo(startingSeqNo);
         }
@@ -507,17 +499,8 @@
     @Override
     public int estimateNumberOfHistoryOperations(String source, MapperService mapperService, long startingSeqNo) throws IOException {
         if (engineConfig.getIndexSettings().isSoftDeleteEnabled()) {
-<<<<<<< HEAD
-            try (Translog.Snapshot snapshot =
-                     newLuceneChangesSnapshot(source, mapperService, Math.max(0, startingSeqNo), Long.MAX_VALUE, false)) {
-                return snapshot.totalOperations();
-            } catch (IOException ex) {
-                maybeFailEngine(source, ex);
-                throw ex;
-=======
             try (Translog.Snapshot snapshot = newChangesSnapshot(source, mapperService, Math.max(0, startingSeqNo), Long.MAX_VALUE, false)) {
                 return snapshot.totalOperations();
->>>>>>> 6dd0aa54
             }
         } else {
             return getTranslog().estimateTotalOperationsFromMinSeq(startingSeqNo);
@@ -1063,13 +1046,9 @@
 
     private void addStaleDocs(final List<ParseContext.Document> docs, final IndexWriter indexWriter) throws IOException {
         assert softDeleteEnabled : "Add history documents but soft-deletes is disabled";
-<<<<<<< HEAD
-        docs.forEach(d -> d.add(softDeleteField));
-=======
         for (ParseContext.Document doc : docs) {
             doc.add(softDeletesField); // soft-deleted every document before adding to Lucene
         }
->>>>>>> 6dd0aa54
         if (docs.size() > 1) {
             indexWriter.addDocuments(docs);
         } else {
@@ -1126,21 +1105,12 @@
         static IndexingStrategy overrideExistingAsIfNotThere(
             long seqNoForIndexing, long versionForIndexing) {
             return new IndexingStrategy(true, true, true, false, seqNoForIndexing, versionForIndexing, null);
-<<<<<<< HEAD
         }
 
         static IndexingStrategy processButSkipLucene(boolean currentNotFoundOrDeleted, long seqNoForIndexing, long versionForIndexing) {
             return new IndexingStrategy(currentNotFoundOrDeleted, false, false, false, seqNoForIndexing, versionForIndexing, null);
         }
 
-=======
-        }
-
-        static IndexingStrategy processButSkipLucene(boolean currentNotFoundOrDeleted, long seqNoForIndexing, long versionForIndexing) {
-            return new IndexingStrategy(currentNotFoundOrDeleted, false, false, false, seqNoForIndexing, versionForIndexing, null);
-        }
-
->>>>>>> 6dd0aa54
         static IndexingStrategy processAsStaleOp(boolean addStaleOpToLucene, long seqNoForIndexing, long versionForIndexing) {
             return new IndexingStrategy(false, false, false, addStaleOpToLucene, seqNoForIndexing, versionForIndexing, null);
         }
@@ -1171,15 +1141,9 @@
     private void updateDocs(final Term uid, final List<ParseContext.Document> docs, final IndexWriter indexWriter) throws IOException {
         if (softDeleteEnabled) {
             if (docs.size() > 1) {
-<<<<<<< HEAD
-                indexWriter.softUpdateDocuments(uid, docs, softDeleteField);
-            } else {
-                indexWriter.softUpdateDocument(uid, docs.get(0), softDeleteField);
-=======
                 indexWriter.softUpdateDocuments(uid, docs, softDeletesField);
             } else {
                 indexWriter.softUpdateDocument(uid, docs.get(0), softDeletesField);
->>>>>>> 6dd0aa54
             }
         } else {
             if (docs.size() > 1) {
@@ -1324,19 +1288,11 @@
                 final ParseContext.Document doc = tombstone.docs().get(0);
                 assert doc.getField(SeqNoFieldMapper.TOMBSTONE_NAME) != null :
                     "Delete tombstone document but _tombstone field is not set [" + doc + " ]";
-<<<<<<< HEAD
-                doc.add(softDeleteField);
-                if (plan.addStaleOpToLucene || plan.currentlyDeleted) {
-                    indexWriter.addDocument(doc);
-                } else {
-                    indexWriter.softUpdateDocument(delete.uid(), doc, softDeleteField);
-=======
                 doc.add(softDeletesField);
                 if (plan.addStaleOpToLucene || plan.currentlyDeleted) {
                     indexWriter.addDocument(doc);
                 } else {
                     indexWriter.softUpdateDocument(delete.uid(), doc, softDeletesField);
->>>>>>> 6dd0aa54
                 }
             } else if (plan.currentlyDeleted == false) {
                 // any exception that comes from this is a either an ACE or a fatal exception there
@@ -1396,25 +1352,14 @@
 
         static DeletionStrategy processNormally(boolean currentlyDeleted, long seqNoOfDeletion, long versionOfDeletion) {
             return new DeletionStrategy(true, false, currentlyDeleted, seqNoOfDeletion, versionOfDeletion, null);
-<<<<<<< HEAD
-=======
-
-        }
->>>>>>> 6dd0aa54
+
+        }
 
         public static DeletionStrategy processButSkipLucene(boolean currentlyDeleted,
                                                             long seqNoOfDeletion, long versionOfDeletion) {
             return new DeletionStrategy(false, false, currentlyDeleted, seqNoOfDeletion, versionOfDeletion, null);
         }
 
-<<<<<<< HEAD
-        public static DeletionStrategy processButSkipLucene(boolean currentlyDeleted,
-                                                            long seqNoOfDeletion, long versionOfDeletion) {
-            return new DeletionStrategy(false, false, currentlyDeleted, seqNoOfDeletion, versionOfDeletion, null);
-        }
-
-=======
->>>>>>> 6dd0aa54
         static DeletionStrategy processAsStaleOp(boolean addStaleOpToLucene, boolean currentlyDeleted,
                                                         long seqNoOfDeletion, long versionOfDeletion) {
             return new DeletionStrategy(false, addStaleOpToLucene, currentlyDeleted, seqNoOfDeletion, versionOfDeletion, null);
@@ -1458,11 +1403,7 @@
                     final ParseContext.Document doc = tombstone.docs().get(0);
                     assert doc.getField(SeqNoFieldMapper.TOMBSTONE_NAME) != null
                         : "Noop tombstone document but _tombstone field is not set [" + doc + " ]";
-<<<<<<< HEAD
-                    doc.add(softDeleteField);
-=======
                     doc.add(softDeletesField);
->>>>>>> 6dd0aa54
                     indexWriter.addDocument(doc);
                 } catch (Exception ex) {
                     if (maybeFailEngine("noop", ex)) {
@@ -2144,15 +2085,9 @@
         // background merges
         MergePolicy mergePolicy = config().getMergePolicy();
         if (softDeleteEnabled) {
-<<<<<<< HEAD
-            iwc.setSoftDeletesField(Lucene.SOFT_DELETE_FIELD);
-            mergePolicy = new RecoverySourcePruneMergePolicy(SourceFieldMapper.RECOVERY_SOURCE_NAME, softDeletesPolicy::getRetentionQuery,
-                new SoftDeletesRetentionMergePolicy(Lucene.SOFT_DELETE_FIELD, softDeletesPolicy::getRetentionQuery, mergePolicy));
-=======
             iwc.setSoftDeletesField(Lucene.SOFT_DELETES_FIELD);
             mergePolicy = new RecoverySourcePruneMergePolicy(SourceFieldMapper.RECOVERY_SOURCE_NAME, softDeletesPolicy::getRetentionQuery,
                 new SoftDeletesRetentionMergePolicy(Lucene.SOFT_DELETES_FIELD, softDeletesPolicy::getRetentionQuery, mergePolicy));
->>>>>>> 6dd0aa54
         }
         iwc.setMergePolicy(new ElasticsearchMergePolicy(mergePolicy));
         iwc.setSimilarity(engineConfig.getSimilarity());
@@ -2505,29 +2440,16 @@
     }
 
     @Override
-<<<<<<< HEAD
-    public Translog.Snapshot newLuceneChangesSnapshot(String source, MapperService mapperService,
-                                                      long minSeqNo, long maxSeqNo, boolean requiredFullRange) throws IOException {
-        // TODO: Should we defer the refresh until we really need it?
-        ensureOpen();
-        if (lastRefreshedCheckpoint() < maxSeqNo) {
-=======
     public Translog.Snapshot newChangesSnapshot(String source, MapperService mapperService,
                                                 long fromSeqNo, long toSeqNo, boolean requiredFullRange) throws IOException {
         // TODO: Should we defer the refresh until we really need it?
         ensureOpen();
         if (lastRefreshedCheckpoint() < toSeqNo) {
->>>>>>> 6dd0aa54
             refresh(source, SearcherScope.INTERNAL);
         }
         Searcher searcher = acquireSearcher(source, SearcherScope.INTERNAL);
         try {
             LuceneChangesSnapshot snapshot = new LuceneChangesSnapshot(
-<<<<<<< HEAD
-                searcher, mapperService, LuceneChangesSnapshot.DEFAULT_BATCH_SIZE, minSeqNo, maxSeqNo, requiredFullRange);
-            searcher = null;
-            return snapshot;
-=======
                 searcher, mapperService, LuceneChangesSnapshot.DEFAULT_BATCH_SIZE, fromSeqNo, toSeqNo, requiredFullRange);
             searcher = null;
             return snapshot;
@@ -2538,7 +2460,6 @@
                 e.addSuppressed(inner);
             }
             throw e;
->>>>>>> 6dd0aa54
         } finally {
             IOUtils.close(searcher);
         }
@@ -2574,17 +2495,11 @@
 
     @Override
     public Closeable acquireRetentionLockForPeerRecovery() {
-<<<<<<< HEAD
-        final Closeable translogLock = translog.acquireRetentionLock();
-        final Releasable softDeletesLock = softDeletesPolicy.acquireRetentionLock();
-        return () -> IOUtils.close(translogLock, softDeletesLock);
-=======
         if (softDeleteEnabled) {
             return softDeletesPolicy.acquireRetentionLock();
         } else {
             return translog.acquireRetentionLock();
         }
->>>>>>> 6dd0aa54
     }
 
     @Override
@@ -2640,24 +2555,6 @@
     final long lastRefreshedCheckpoint() {
         return lastRefreshedCheckpointListener.refreshedCheckpoint.get();
     }
-<<<<<<< HEAD
-    private final class LastRefreshedCheckpointListener implements ReferenceManager.RefreshListener {
-        final AtomicLong refreshedCheckpoint;
-        private long pendingCheckpoint;
-        LastRefreshedCheckpointListener(long initialLocalCheckpoint) {
-            this.refreshedCheckpoint = new AtomicLong(initialLocalCheckpoint);
-        }
-        @Override
-        public void beforeRefresh() {
-            pendingCheckpoint = localCheckpointTracker.getCheckpoint(); // All change until this point should be visible after refresh
-        }
-        @Override
-        public void afterRefresh(boolean didRefresh) {
-            if (didRefresh) {
-                refreshedCheckpoint.set(pendingCheckpoint);
-            }
-        }
-=======
 
     private final class LastRefreshedCheckpointListener implements ReferenceManager.RefreshListener {
         final AtomicLong refreshedCheckpoint;
@@ -2684,6 +2581,5 @@
             refreshedCheckpoint.updateAndGet(curr -> Math.max(curr, checkpoint));
             assert refreshedCheckpoint.get() >= checkpoint : refreshedCheckpoint.get() + " < " + checkpoint;
         }
->>>>>>> 6dd0aa54
     }
 }