/*
 * Licensed to Elastic Search and Shay Banon under one
 * or more contributor license agreements.  See the NOTICE file
 * distributed with this work for additional information
 * regarding copyright ownership. Elastic Search licenses this
 * file to you under the Apache License, Version 2.0 (the
 * "License"); you may not use this file except in compliance
 * with the License.  You may obtain a copy of the License at
 *
 *    http://www.apache.org/licenses/LICENSE-2.0
 *
 * Unless required by applicable law or agreed to in writing,
 * software distributed under the License is distributed on an
 * "AS IS" BASIS, WITHOUT WARRANTIES OR CONDITIONS OF ANY
 * KIND, either express or implied.  See the License for the
 * specific language governing permissions and limitations
 * under the License.
 */

package org.elasticsearch.plugins;

import org.elasticsearch.common.collect.ImmutableList;
import org.elasticsearch.common.component.LifecycleComponent;
import org.elasticsearch.common.inject.Module;
import org.elasticsearch.common.settings.ImmutableSettings;
import org.elasticsearch.common.settings.Settings;
import org.elasticsearch.index.CloseableIndexComponent;

import java.util.Collection;
import java.util.Collections;
import java.util.Map;

/**
 * A base class for a plugin.
 *
 * @author kimchy (shay.banon)
 */
public abstract class AbstractPlugin implements Plugin {

    /**
     * Defaults to return an empty list.
     */
    @Override public Collection<Class<? extends Module>> modules() {
        return ImmutableList.of();
    }

    /**
     * Defaults to return an empty list.
     */
    @Override public Collection<Class<? extends LifecycleComponent>> services() {
        return ImmutableList.of();
    }

    /**
     * Defaults to return an empty list.
     */
    @Override public Collection<Class<? extends Module>> indexModules() {
        return ImmutableList.of();
    }

    /**
     * Defaults to return an empty list.
     */
    @Override public Collection<Class<? extends CloseableIndexComponent>> indexServices() {
        return ImmutableList.of();
    }

    /**
     * Defaults to return an empty list.
     */
    @Override public Collection<Class<? extends Module>> shardModules() {
        return ImmutableList.of();
    }

    /**
     * Defaults to return an empty list.
     */
    @Override public Collection<Class<? extends CloseableIndexComponent>> shardServices() {
        return ImmutableList.of();
    }

    @Override public void processModule(Module module) {
        // nothing to do here
    }

<<<<<<< HEAD
    @Override public Map<String, String> additionalSettings() {
        return Collections.emptyMap();
=======
    @Override public Settings additionalSettings() {
        return ImmutableSettings.Builder.EMPTY_SETTINGS;
>>>>>>> b94fab34
    }

}<|MERGE_RESOLUTION|>--- conflicted
+++ resolved
@@ -83,13 +83,8 @@
         // nothing to do here
     }
 
-<<<<<<< HEAD
-    @Override public Map<String, String> additionalSettings() {
-        return Collections.emptyMap();
-=======
     @Override public Settings additionalSettings() {
         return ImmutableSettings.Builder.EMPTY_SETTINGS;
->>>>>>> b94fab34
     }
 
 }