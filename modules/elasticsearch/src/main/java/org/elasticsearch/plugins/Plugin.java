--- conflicted
+++ resolved
@@ -79,9 +79,5 @@
     /**
      * Additional node settings loaded by the plugin
      */
-<<<<<<< HEAD
-    Map<String, String> additionalSettings();
-=======
     Settings additionalSettings();
->>>>>>> b94fab34
 }